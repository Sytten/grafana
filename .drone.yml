--- conflicted
+++ resolved
@@ -61,14 +61,8 @@
 - name: test-backend
   image: grafana/build-container:1.3.0
   commands:
-<<<<<<< HEAD
   - ./bin/grabpl test-backend
   - ./bin/grabpl integration-tests
-=======
-  - "[ $(grep FocusConvey -R pkg | wc -l) -eq \"0\" ] || exit 1"
-  - ./bin/grabpl test-backend --edition oss
-  - ./bin/grabpl integration-tests --edition oss
->>>>>>> 52f79c36
   depends_on:
   - initialize
   - lint-backend
@@ -320,14 +314,8 @@
 - name: test-backend
   image: grafana/build-container:1.3.0
   commands:
-<<<<<<< HEAD
   - ./bin/grabpl test-backend
   - ./bin/grabpl integration-tests
-=======
-  - "[ $(grep FocusConvey -R pkg | wc -l) -eq \"0\" ] || exit 1"
-  - ./bin/grabpl test-backend --edition oss
-  - ./bin/grabpl integration-tests --edition oss
->>>>>>> 52f79c36
   depends_on:
   - initialize
   - lint-backend
@@ -784,14 +772,8 @@
 - name: test-backend
   image: grafana/build-container:1.3.0
   commands:
-<<<<<<< HEAD
   - ./bin/grabpl test-backend
   - ./bin/grabpl integration-tests
-=======
-  - "[ $(grep FocusConvey -R pkg | wc -l) -eq \"0\" ] || exit 1"
-  - ./bin/grabpl test-backend --edition oss
-  - ./bin/grabpl integration-tests --edition oss
->>>>>>> 52f79c36
   depends_on:
   - initialize
   - lint-backend
@@ -1166,14 +1148,8 @@
 - name: test-backend
   image: grafana/build-container:1.3.0
   commands:
-<<<<<<< HEAD
   - ./bin/grabpl test-backend
   - ./bin/grabpl integration-tests
-=======
-  - "[ $(grep FocusConvey -R pkg | wc -l) -eq \"0\" ] || exit 1"
-  - ./bin/grabpl test-backend --edition enterprise
-  - ./bin/grabpl integration-tests --edition enterprise
->>>>>>> 52f79c36
   depends_on:
   - initialize
   - lint-backend
@@ -1230,12 +1206,11 @@
 - name: test-backend-enterprise2
   image: grafana/build-container:1.3.0
   commands:
-  - "[ $(grep FocusConvey -R pkg | wc -l) -eq \"0\" ] || exit 1"
-  - ./bin/grabpl test-backend --edition enterprise2
-  - ./bin/grabpl integration-tests --edition enterprise2
-  depends_on:
-  - initialize
-  - lint-backend-enterprise2
+  - ./bin/grabpl test-backend
+  - ./bin/grabpl integration-tests
+  depends_on:
+  - initialize
+  - lint-backend
 
 - name: build-backend-enterprise2
   image: grafana/build-container:1.3.0
@@ -1382,39 +1357,6 @@
   - mysql-integration-tests
   - postgres-integration-tests
 
-<<<<<<< HEAD
-- name: lint-backend-enterprise2
-  image: grafana/build-container:1.3.0
-  commands:
-  - ./bin/grabpl lint-backend --build-tags=enterprise2
-  environment:
-    CGO_ENABLED: 1
-  depends_on:
-  - initialize
-
-- name: test-backend-enterprise2
-  image: grafana/build-container:1.3.0
-  commands:
-  - ./bin/grabpl test-backend
-  - ./bin/grabpl integration-tests
-  depends_on:
-  - initialize
-  - lint-backend
-
-- name: build-backend-enterprise2
-  image: grafana/build-container:1.3.0
-  commands:
-  - ./bin/grabpl build-backend --jobs 8 --edition enterprise --build-tags enterprise2 --github-token $${GITHUB_TOKEN} --no-pull-enterprise ${DRONE_TAG}
-  environment:
-    GITHUB_TOKEN:
-      from_secret: github_token
-  depends_on:
-  - initialize
-  - lint-backend-enterprise2
-  - test-backend-enterprise2
-
-=======
->>>>>>> 52f79c36
 - name: package-enterprise2
   image: grafana/build-container:1.3.0
   commands:
@@ -1740,14 +1682,8 @@
 - name: test-backend
   image: grafana/build-container:1.3.0
   commands:
-<<<<<<< HEAD
   - ./bin/grabpl test-backend
   - ./bin/grabpl integration-tests
-=======
-  - "[ $(grep FocusConvey -R pkg | wc -l) -eq \"0\" ] || exit 1"
-  - ./bin/grabpl test-backend --edition oss
-  - ./bin/grabpl integration-tests --edition oss
->>>>>>> 52f79c36
   depends_on:
   - initialize
   - lint-backend
@@ -2111,14 +2047,8 @@
 - name: test-backend
   image: grafana/build-container:1.3.0
   commands:
-<<<<<<< HEAD
   - ./bin/grabpl test-backend
   - ./bin/grabpl integration-tests
-=======
-  - "[ $(grep FocusConvey -R pkg | wc -l) -eq \"0\" ] || exit 1"
-  - ./bin/grabpl test-backend --edition enterprise
-  - ./bin/grabpl integration-tests --edition enterprise
->>>>>>> 52f79c36
   depends_on:
   - initialize
   - lint-backend
@@ -2175,12 +2105,11 @@
 - name: test-backend-enterprise2
   image: grafana/build-container:1.3.0
   commands:
-  - "[ $(grep FocusConvey -R pkg | wc -l) -eq \"0\" ] || exit 1"
-  - ./bin/grabpl test-backend --edition enterprise2
-  - ./bin/grabpl integration-tests --edition enterprise2
-  depends_on:
-  - initialize
-  - lint-backend-enterprise2
+  - ./bin/grabpl test-backend
+  - ./bin/grabpl integration-tests
+  depends_on:
+  - initialize
+  - lint-backend
 
 - name: build-backend-enterprise2
   image: grafana/build-container:1.3.0
@@ -2321,39 +2250,6 @@
   - mysql-integration-tests
   - postgres-integration-tests
 
-<<<<<<< HEAD
-- name: lint-backend-enterprise2
-  image: grafana/build-container:1.3.0
-  commands:
-  - ./bin/grabpl lint-backend --build-tags=enterprise2
-  environment:
-    CGO_ENABLED: 1
-  depends_on:
-  - initialize
-
-- name: test-backend-enterprise2
-  image: grafana/build-container:1.3.0
-  commands:
-  - ./bin/grabpl test-backend
-  - ./bin/grabpl integration-tests
-  depends_on:
-  - initialize
-  - lint-backend
-
-- name: build-backend-enterprise2
-  image: grafana/build-container:1.3.0
-  commands:
-  - ./bin/grabpl build-backend --jobs 8 --edition enterprise --build-tags enterprise2 --github-token $${GITHUB_TOKEN} --no-pull-enterprise v7.3.0-test
-  environment:
-    GITHUB_TOKEN:
-      from_secret: github_token
-  depends_on:
-  - initialize
-  - lint-backend-enterprise2
-  - test-backend-enterprise2
-
-=======
->>>>>>> 52f79c36
 - name: package-enterprise2
   image: grafana/build-container:1.3.0
   commands:
@@ -2678,14 +2574,8 @@
 - name: test-backend
   image: grafana/build-container:1.3.0
   commands:
-<<<<<<< HEAD
   - ./bin/grabpl test-backend
   - ./bin/grabpl integration-tests
-=======
-  - "[ $(grep FocusConvey -R pkg | wc -l) -eq \"0\" ] || exit 1"
-  - ./bin/grabpl test-backend --edition oss
-  - ./bin/grabpl integration-tests --edition oss
->>>>>>> 52f79c36
   depends_on:
   - initialize
   - lint-backend
@@ -3022,14 +2912,8 @@
 - name: test-backend
   image: grafana/build-container:1.3.0
   commands:
-<<<<<<< HEAD
   - ./bin/grabpl test-backend
   - ./bin/grabpl integration-tests
-=======
-  - "[ $(grep FocusConvey -R pkg | wc -l) -eq \"0\" ] || exit 1"
-  - ./bin/grabpl test-backend --edition enterprise
-  - ./bin/grabpl integration-tests --edition enterprise
->>>>>>> 52f79c36
   depends_on:
   - initialize
   - lint-backend
@@ -3083,12 +2967,11 @@
 - name: test-backend-enterprise2
   image: grafana/build-container:1.3.0
   commands:
-  - "[ $(grep FocusConvey -R pkg | wc -l) -eq \"0\" ] || exit 1"
-  - ./bin/grabpl test-backend --edition enterprise2
-  - ./bin/grabpl integration-tests --edition enterprise2
-  depends_on:
-  - initialize
-  - lint-backend-enterprise2
+  - ./bin/grabpl test-backend
+  - ./bin/grabpl integration-tests
+  depends_on:
+  - initialize
+  - lint-backend
 
 - name: build-backend-enterprise2
   image: grafana/build-container:1.3.0
@@ -3236,36 +3119,6 @@
   - mysql-integration-tests
   - postgres-integration-tests
 
-<<<<<<< HEAD
-- name: lint-backend-enterprise2
-  image: grafana/build-container:1.3.0
-  commands:
-  - ./bin/grabpl lint-backend --build-tags=enterprise2
-  environment:
-    CGO_ENABLED: 1
-  depends_on:
-  - initialize
-
-- name: test-backend-enterprise2
-  image: grafana/build-container:1.3.0
-  commands:
-  - ./bin/grabpl test-backend
-  - ./bin/grabpl integration-tests
-  depends_on:
-  - initialize
-  - lint-backend
-
-- name: build-backend-enterprise2
-  image: grafana/build-container:1.3.0
-  commands:
-  - ./bin/grabpl build-backend --jobs 8 --edition enterprise --build-tags enterprise2 --build-id ${DRONE_BUILD_NUMBER} --variants linux-x64 --no-pull-enterprise
-  depends_on:
-  - initialize
-  - lint-backend-enterprise2
-  - test-backend-enterprise2
-
-=======
->>>>>>> 52f79c36
 - name: package-enterprise2
   image: grafana/build-container:1.3.0
   commands:
