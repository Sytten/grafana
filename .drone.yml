---
depends_on: []
kind: pipeline
name: pr-test
node:
  type: no-parallel
platform:
  arch: amd64
  os: linux
services: []
steps:
- commands:
  - mkdir -p bin
  - curl -fL -o bin/grabpl https://grafana-downloads.storage.googleapis.com/grafana-build-pipeline/v2.9.4/grabpl
  - chmod +x bin/grabpl
  image: byrnedo/alpine-curl:0.1.8
  name: grabpl
- commands:
  - echo $DRONE_RUNNER_NAME
  image: alpine:3.15
  name: identify-runner
- commands:
  - make gen-go
  - ./bin/grabpl gen-version --build-id ${DRONE_BUILD_NUMBER}
  - yarn install --immutable
  image: grafana/build-container:1.5.0
  name: initialize
- commands:
  - ./bin/grabpl verify-drone
  depends_on:
  - grabpl
  image: byrnedo/alpine-curl:0.1.8
  name: lint-drone
- commands:
  - |-
    echo -e "unknwon
    referer
    errorstring
    eror
    iam
    wan" > words_to_ignore.txt
  - codespell -I words_to_ignore.txt docs/
  - rm words_to_ignore.txt
  depends_on:
  - initialize
  image: grafana/build-container:1.5.0
  name: codespell
- commands:
  - ./bin/grabpl shellcheck
  depends_on:
  - initialize
  image: grafana/build-container:1.5.0
  name: shellcheck
- commands:
  - ./bin/grabpl lint-backend --edition oss
  depends_on:
  - initialize
  environment:
    CGO_ENABLED: "1"
  image: grafana/build-container:1.5.0
  name: lint-backend
- commands:
  - yarn run prettier:check
  - yarn run lint
  - yarn run i18n:compile
  - yarn run typecheck
  depends_on:
  - initialize
  environment:
    TEST_MAX_WORKERS: 50%
  image: grafana/build-container:1.5.0
  name: lint-frontend
- commands:
  - ./bin/grabpl test-backend --edition oss
  depends_on:
  - initialize
  image: grafana/build-container:1.5.0
  name: test-backend
- commands:
  - ./bin/grabpl integration-tests --edition oss
  depends_on:
  - initialize
  image: grafana/build-container:1.5.0
  name: test-backend-integration
- commands:
  - yarn run ci:test-frontend
  depends_on:
  - initialize
  environment:
    TEST_MAX_WORKERS: 50%
  image: grafana/build-container:1.5.0
  name: test-frontend
trigger:
  event:
  - pull_request
  paths:
    exclude:
    - docs/**
type: docker
volumes:
- host:
    path: /var/run/docker.sock
  name: docker
---
depends_on: []
kind: pipeline
name: pr-build-e2e
node:
  type: no-parallel
platform:
  arch: amd64
  os: linux
services: []
steps:
- commands:
  - mkdir -p bin
  - curl -fL -o bin/grabpl https://grafana-downloads.storage.googleapis.com/grafana-build-pipeline/v2.9.4/grabpl
  - chmod +x bin/grabpl
  image: byrnedo/alpine-curl:0.1.8
  name: grabpl
- commands:
  - echo $DRONE_RUNNER_NAME
  image: alpine:3.15
  name: identify-runner
- commands:
  - make gen-go
  - ./bin/grabpl gen-version --build-id ${DRONE_BUILD_NUMBER}
  - yarn install --immutable
  image: grafana/build-container:1.5.0
  name: initialize
- commands:
  - ./bin/grabpl build-backend --jobs 8 --edition oss --build-id ${DRONE_BUILD_NUMBER}
    --variants linux-x64,linux-x64-musl,osx64,win64,armv6 --no-pull-enterprise
  depends_on:
  - initialize
  environment: {}
  image: grafana/build-container:1.5.0
  name: build-backend
- commands:
  - ./bin/grabpl build-frontend --jobs 8 --edition oss --build-id ${DRONE_BUILD_NUMBER}
    --no-pull-enterprise
  depends_on:
  - initialize
  environment:
    NODE_OPTIONS: --max_old_space_size=8192
  image: grafana/build-container:1.5.0
  name: build-frontend
- commands:
  - ./bin/grabpl build-plugins --jobs 8 --edition oss
  depends_on:
  - initialize
  environment: null
  image: grafana/build-container:1.5.0
  name: build-plugins
- commands:
  - ./bin/linux-amd64/grafana-cli cue validate-schema --grafana-root .
  depends_on:
  - build-backend
  image: grafana/build-container:1.5.0
  name: validate-scuemata
- commands:
  - '# Make sure the git tree is clean.'
  - '# Stashing changes, since packages that were produced in build-backend step are
    needed.'
  - git stash
  - ./bin/linux-amd64/grafana-cli cue gen-ts --grafana-root .
  - '# The above command generates Typescript files (*.gen.ts) from all appropriate
    .cue files.'
  - '# It is required that the generated Typescript be in sync with the input CUE
    files.'
  - '# ...Modulo eslint auto-fixes...:'
  - yarn run eslint . --ext .gen.ts --fix
  - '# If any filenames are emitted by the below script, run the generator command
    `grafana-cli cue gen-ts` locally and commit the result.'
  - ./scripts/clean-git-or-error.sh
  - '# Un-stash changes.'
  - git stash pop
  depends_on:
  - validate-scuemata
  image: grafana/build-container:1.5.0
  name: ensure-cuetsified
- commands:
  - . scripts/build/gpg-test-vars.sh && ./bin/grabpl package --jobs 8 --edition oss
    --build-id ${DRONE_BUILD_NUMBER} --no-pull-enterprise --variants linux-x64,linux-x64-musl,osx64,win64,armv6
  depends_on:
  - build-plugins
  - build-backend
  - build-frontend
  environment: null
  image: grafana/build-container:1.5.0
  name: package
- commands:
  - ./scripts/grafana-server/start-server
  depends_on:
  - build-plugins
  - build-backend
  - build-frontend
  detach: true
  environment:
    ARCH: linux-amd64
    PORT: 3001
  image: grafana/build-container:1.5.0
  name: grafana-server
- commands:
  - apt-get install -y netcat
  - ./bin/grabpl e2e-tests --port 3001 --suite dashboards-suite
  depends_on:
  - grafana-server
  environment:
    HOST: grafana-server
  image: cypress/included:9.3.1
  name: end-to-end-tests-dashboards-suite
- commands:
  - apt-get install -y netcat
  - ./bin/grabpl e2e-tests --port 3001 --suite smoke-tests-suite
  depends_on:
  - grafana-server
  environment:
    HOST: grafana-server
  image: cypress/included:9.3.1
  name: end-to-end-tests-smoke-tests-suite
- commands:
  - apt-get install -y netcat
  - ./bin/grabpl e2e-tests --port 3001 --suite panels-suite
  depends_on:
  - grafana-server
  environment:
    HOST: grafana-server
  image: cypress/included:9.3.1
  name: end-to-end-tests-panels-suite
- commands:
  - apt-get install -y netcat
  - ./bin/grabpl e2e-tests --port 3001 --suite various-suite
  depends_on:
  - grafana-server
  environment:
    HOST: grafana-server
  image: cypress/included:9.3.1
  name: end-to-end-tests-various-suite
- commands:
  - apt-get update
  - apt-get install -yq zip
  - ls -lah ./e2e
  - find ./e2e -type f -name "*.mp4"
  - printenv GCP_GRAFANA_UPLOAD_ARTIFACTS_KEY > /tmp/gcpkey_upload_artifacts.json
  - gcloud auth activate-service-account --key-file=/tmp/gcpkey_upload_artifacts.json
  - find ./e2e -type f -name "*spec.ts.mp4" | zip e2e/videos.zip -@
  - gsutil cp e2e/videos.zip gs://$${E2E_TEST_ARTIFACTS_BUCKET}/${DRONE_BUILD_NUMBER}/artifacts/videos/videos.zip
  - export E2E_ARTIFACTS_VIDEO_ZIP=https://storage.googleapis.com/$${E2E_TEST_ARTIFACTS_BUCKET}/${DRONE_BUILD_NUMBER}/artifacts/videos/videos.zip
  - 'echo "E2E Test artifacts uploaded to: $${E2E_ARTIFACTS_VIDEO_ZIP}"'
  - 'curl -X POST https://api.github.com/repos/${DRONE_REPO}/statuses/${DRONE_COMMIT_SHA}
    -H "Authorization: token $${GITHUB_TOKEN}" -d "{\"state\":\"success\",\"target_url\":\"$${E2E_ARTIFACTS_VIDEO_ZIP}\",
    \"description\": \"Click on the details to download e2e recording videos\", \"context\":
    \"e2e_artifacts\"}"'
  depends_on:
  - end-to-end-tests-dashboards-suite
  - end-to-end-tests-panels-suite
  - end-to-end-tests-smoke-tests-suite
  - end-to-end-tests-various-suite
  environment:
    E2E_TEST_ARTIFACTS_BUCKET: releng-pipeline-artifacts-dev
    GCP_GRAFANA_UPLOAD_ARTIFACTS_KEY:
      from_secret: gcp_upload_artifacts_key
    GITHUB_TOKEN:
      from_secret: github_token
  image: google/cloud-sdk:367.0.0
  name: e2e-tests-artifacts-upload
  when:
    status:
    - success
    - failure
- commands:
  - yarn storybook:build
  - ./bin/grabpl verify-storybook
  depends_on:
  - build-frontend
  environment:
    NODE_OPTIONS: --max_old_space_size=4096
  image: grafana/build-container:1.5.0
  name: build-storybook
- commands:
  - yarn wait-on http://$HOST:$PORT
  - pa11y-ci --config .pa11yci-pr.conf.js
  depends_on:
  - grafana-server
  environment:
    GRAFANA_MISC_STATS_API_KEY:
      from_secret: grafana_misc_stats_api_key
    HOST: grafana-server
    PORT: 3001
  failure: always
  image: grafana/docker-puppeteer:1.0.0
  name: test-a11y-frontend
- commands:
  - ls dist/*.tar.gz*
  - cp dist/*.tar.gz* packaging/docker/
  depends_on:
  - package
  image: grafana/build-container:1.5.0
  name: copy-packages-for-docker
- commands:
  - ./bin/grabpl build-docker --edition oss -archs amd64
  depends_on:
  - copy-packages-for-docker
  environment:
    GCP_KEY:
      from_secret: gcp_key
  image: google/cloud-sdk
  name: build-docker-images
  volumes:
  - name: docker
    path: /var/run/docker.sock
trigger:
  event:
  - pull_request
  paths:
    exclude:
    - docs/**
type: docker
volumes:
- host:
    path: /var/run/docker.sock
  name: docker
---
depends_on: []
kind: pipeline
name: pr-integration-tests
node:
  type: no-parallel
platform:
  arch: amd64
  os: linux
services:
- environment:
    PGDATA: /var/lib/postgresql/data/pgdata
    POSTGRES_DB: grafanatest
    POSTGRES_PASSWORD: grafanatest
    POSTGRES_USER: grafanatest
  image: postgres:12.3-alpine
  name: postgres
  volumes:
  - name: postgres
    path: /var/lib/postgresql/data/pgdata
- environment:
    MYSQL_DATABASE: grafana_tests
    MYSQL_PASSWORD: password
    MYSQL_ROOT_PASSWORD: rootpass
    MYSQL_USER: grafana
  image: mysql:5.6.48
  name: mysql
  volumes:
  - name: mysql
    path: /var/lib/mysql
steps:
- commands:
  - mkdir -p bin
  - curl -fL -o bin/grabpl https://grafana-downloads.storage.googleapis.com/grafana-build-pipeline/v2.9.4/grabpl
  - chmod +x bin/grabpl
  image: byrnedo/alpine-curl:0.1.8
  name: grabpl
- commands:
  - apt-get update
  - apt-get install -yq postgresql-client
  - dockerize -wait tcp://postgres:5432 -timeout 120s
  - psql -p 5432 -h postgres -U grafanatest -d grafanatest -f devenv/docker/blocks/postgres_tests/setup.sql
  - go clean -testcache
  - ./bin/grabpl integration-tests --database postgres
  depends_on:
  - grabpl
  environment:
    GRAFANA_TEST_DB: postgres
    PGPASSWORD: grafanatest
    POSTGRES_HOST: postgres
  image: grafana/build-container:1.5.0
  name: postgres-integration-tests
- commands:
  - apt-get update
  - apt-get install -yq default-mysql-client
  - dockerize -wait tcp://mysql:3306 -timeout 120s
  - cat devenv/docker/blocks/mysql_tests/setup.sql | mysql -h mysql -P 3306 -u root
    -prootpass
  - go clean -testcache
  - ./bin/grabpl integration-tests --database mysql
  depends_on:
  - grabpl
  environment:
    GRAFANA_TEST_DB: mysql
    MYSQL_HOST: mysql
  image: grafana/build-container:1.5.0
  name: mysql-integration-tests
trigger:
  event:
  - pull_request
  paths:
    exclude:
    - docs/**
type: docker
volumes:
- host:
    path: /var/run/docker.sock
  name: docker
- name: postgres
  temp:
    medium: memory
- name: mysql
  temp:
    medium: memory
---
depends_on: []
kind: pipeline
name: pr-docs
node:
  type: no-parallel
platform:
  arch: amd64
  os: linux
services: []
steps:
- commands:
  - mkdir -p bin
  - curl -fL -o bin/grabpl https://grafana-downloads.storage.googleapis.com/grafana-build-pipeline/v2.9.4/grabpl
  - chmod +x bin/grabpl
  image: byrnedo/alpine-curl:0.1.8
  name: grabpl
- commands:
  - echo $DRONE_RUNNER_NAME
  image: alpine:3.15
  name: identify-runner
- commands:
  - make gen-go
  - ./bin/grabpl gen-version --build-id ${DRONE_BUILD_NUMBER}
  - yarn install --immutable
  image: grafana/build-container:1.5.0
  name: initialize
- commands:
  - yarn packages:build
  - yarn packages:docsExtract
  - yarn packages:docsToMarkdown
  - ./scripts/ci-reference-docs-lint.sh ci
  depends_on:
  - initialize
  image: grafana/build-container:1.5.0
  name: build-frontend-docs
- commands:
  - mkdir -p /hugo/content/docs/grafana
  - cp -r docs/sources/* /hugo/content/docs/grafana/latest/
  - cd /hugo && make prod
  depends_on:
  - build-frontend-docs
  image: grafana/docs-base:latest
  name: build-docs-website
trigger:
  event:
  - pull_request
  paths:
    include:
    - docs/**
    - packages/**
type: docker
volumes:
- host:
    path: /var/run/docker.sock
  name: docker
---
depends_on: []
kind: pipeline
name: main-docs
node:
  type: no-parallel
platform:
  arch: amd64
  os: linux
services: []
steps:
- commands:
  - mkdir -p bin
  - curl -fL -o bin/grabpl https://grafana-downloads.storage.googleapis.com/grafana-build-pipeline/v2.9.4/grabpl
  - chmod +x bin/grabpl
  image: byrnedo/alpine-curl:0.1.8
  name: grabpl
- commands:
  - echo $DRONE_RUNNER_NAME
  image: alpine:3.15
  name: identify-runner
- commands:
  - make gen-go
  - ./bin/grabpl gen-version --build-id ${DRONE_BUILD_NUMBER}
  - yarn install --immutable
  image: grafana/build-container:1.4.9
  name: initialize
- commands:
  - yarn packages:build
  - yarn packages:docsExtract
  - yarn packages:docsToMarkdown
  - ./scripts/ci-reference-docs-lint.sh ci
  depends_on:
  - initialize
  image: grafana/build-container:1.4.9
  name: build-frontend-docs
- commands:
  - mkdir -p /hugo/content/docs/grafana
  - cp -r docs/sources/* /hugo/content/docs/grafana/latest/
  - cd /hugo && make prod
  depends_on:
  - build-frontend-docs
  image: grafana/docs-base:latest
  name: build-docs-website
trigger:
  branch: main
  event:
  - push
type: docker
volumes:
- host:
    path: /var/run/docker.sock
  name: docker
---
depends_on: []
kind: pipeline
name: main-test
node:
  type: no-parallel
platform:
  arch: amd64
  os: linux
services: []
steps:
- commands:
  - mkdir -p bin
  - curl -fL -o bin/grabpl https://grafana-downloads.storage.googleapis.com/grafana-build-pipeline/v2.9.4/grabpl
  - chmod +x bin/grabpl
  image: byrnedo/alpine-curl:0.1.8
  name: grabpl
- commands:
  - echo $DRONE_RUNNER_NAME
  image: alpine:3.15
  name: identify-runner
- commands:
  - make gen-go
  - ./bin/grabpl gen-version --build-id ${DRONE_BUILD_NUMBER}
  - yarn install --immutable
  image: grafana/build-container:1.5.0
  name: initialize
- commands:
  - ./bin/grabpl verify-drone
  depends_on:
  - grabpl
  image: byrnedo/alpine-curl:0.1.8
  name: lint-drone
- commands:
  - |-
    echo -e "unknwon
    referer
    errorstring
    eror
    iam
    wan" > words_to_ignore.txt
  - codespell -I words_to_ignore.txt docs/
  - rm words_to_ignore.txt
  depends_on:
  - initialize
  image: grafana/build-container:1.5.0
  name: codespell
- commands:
  - ./bin/grabpl shellcheck
  depends_on:
  - initialize
  image: grafana/build-container:1.5.0
  name: shellcheck
- commands:
  - ./bin/grabpl lint-backend --edition oss
  depends_on:
  - initialize
  environment:
    CGO_ENABLED: "1"
  image: grafana/build-container:1.5.0
  name: lint-backend
- commands:
  - yarn run prettier:check
  - yarn run lint
  - yarn run i18n:compile
  - yarn run typecheck
  depends_on:
  - initialize
  environment:
    TEST_MAX_WORKERS: 50%
  image: grafana/build-container:1.5.0
  name: lint-frontend
- commands:
  - ./bin/grabpl test-backend --edition oss
  depends_on:
  - initialize
  image: grafana/build-container:1.5.0
  name: test-backend
- commands:
  - ./bin/grabpl integration-tests --edition oss
  depends_on:
  - initialize
  image: grafana/build-container:1.5.0
  name: test-backend-integration
- commands:
  - yarn run ci:test-frontend
  depends_on:
  - initialize
  environment:
    TEST_MAX_WORKERS: 50%
  image: grafana/build-container:1.5.0
  name: test-frontend
trigger:
  branch: main
  event:
  - push
type: docker
volumes:
- host:
    path: /var/run/docker.sock
  name: docker
---
depends_on: []
kind: pipeline
name: main-build-e2e-publish
node:
  type: no-parallel
platform:
  arch: amd64
  os: linux
services: []
steps:
- commands:
  - mkdir -p bin
  - curl -fL -o bin/grabpl https://grafana-downloads.storage.googleapis.com/grafana-build-pipeline/v2.9.4/grabpl
  - chmod +x bin/grabpl
  image: byrnedo/alpine-curl:0.1.8
  name: grabpl
- commands:
  - echo $DRONE_RUNNER_NAME
  image: alpine:3.15
  name: identify-runner
- commands:
  - make gen-go
  - ./bin/grabpl gen-version --build-id ${DRONE_BUILD_NUMBER}
  - yarn install --immutable
  image: grafana/build-container:1.5.0
  name: initialize
- image: grafana/drone-downstream
  name: trigger-enterprise-downstream
  settings:
    params:
    - SOURCE_BUILD_NUMBER=${DRONE_COMMIT}
    - SOURCE_COMMIT=${DRONE_COMMIT}
    repositories:
    - grafana/grafana-enterprise@main
    server: https://drone.grafana.net
    token:
      from_secret: drone_token
- commands:
  - ./bin/grabpl build-backend --jobs 8 --edition oss --build-id ${DRONE_BUILD_NUMBER}
    --no-pull-enterprise
  depends_on:
  - initialize
  environment: {}
  image: grafana/build-container:1.5.0
  name: build-backend
- commands:
  - ./bin/grabpl build-frontend --jobs 8 --edition oss --build-id ${DRONE_BUILD_NUMBER}
    --no-pull-enterprise
  depends_on:
  - initialize
  environment:
    NODE_OPTIONS: --max_old_space_size=8192
  image: grafana/build-container:1.5.0
  name: build-frontend
- commands:
  - ./bin/grabpl build-plugins --jobs 8 --edition oss --sign --signing-admin
  depends_on:
  - initialize
  environment:
    GRAFANA_API_KEY:
      from_secret: grafana_api_key
  image: grafana/build-container:1.5.0
  name: build-plugins
- commands:
  - ./bin/linux-amd64/grafana-cli cue validate-schema --grafana-root .
  depends_on:
  - build-backend
  image: grafana/build-container:1.5.0
  name: validate-scuemata
- commands:
  - '# Make sure the git tree is clean.'
  - '# Stashing changes, since packages that were produced in build-backend step are
    needed.'
  - git stash
  - ./bin/linux-amd64/grafana-cli cue gen-ts --grafana-root .
  - '# The above command generates Typescript files (*.gen.ts) from all appropriate
    .cue files.'
  - '# It is required that the generated Typescript be in sync with the input CUE
    files.'
  - '# ...Modulo eslint auto-fixes...:'
  - yarn run eslint . --ext .gen.ts --fix
  - '# If any filenames are emitted by the below script, run the generator command
    `grafana-cli cue gen-ts` locally and commit the result.'
  - ./scripts/clean-git-or-error.sh
  - '# Un-stash changes.'
  - git stash pop
  depends_on:
  - validate-scuemata
  image: grafana/build-container:1.5.0
  name: ensure-cuetsified
- commands:
  - ./bin/grabpl package --jobs 8 --edition oss --build-id ${DRONE_BUILD_NUMBER} --no-pull-enterprise
    --sign
  depends_on:
  - build-plugins
  - build-backend
  - build-frontend
  environment:
    GITHUB_TOKEN:
      from_secret: github_token
    GPG_KEY_PASSWORD:
      from_secret: gpg_key_password
    GPG_PRIV_KEY:
      from_secret: gpg_priv_key
    GPG_PUB_KEY:
      from_secret: gpg_pub_key
    GRAFANA_API_KEY:
      from_secret: grafana_api_key
  image: grafana/build-container:1.5.0
  name: package
- commands:
  - ./scripts/grafana-server/start-server
  depends_on:
  - build-plugins
  - build-backend
  - build-frontend
  detach: true
  environment:
    ARCH: linux-amd64
    PORT: 3001
  image: grafana/build-container:1.5.0
  name: grafana-server
- commands:
  - apt-get install -y netcat
  - ./bin/grabpl e2e-tests --port 3001 --suite dashboards-suite
  depends_on:
  - grafana-server
  environment:
    HOST: grafana-server
  image: cypress/included:9.3.1
  name: end-to-end-tests-dashboards-suite
- commands:
  - apt-get install -y netcat
  - ./bin/grabpl e2e-tests --port 3001 --suite smoke-tests-suite
  depends_on:
  - grafana-server
  environment:
    HOST: grafana-server
  image: cypress/included:9.3.1
  name: end-to-end-tests-smoke-tests-suite
- commands:
  - apt-get install -y netcat
  - ./bin/grabpl e2e-tests --port 3001 --suite panels-suite
  depends_on:
  - grafana-server
  environment:
    HOST: grafana-server
  image: cypress/included:9.3.1
  name: end-to-end-tests-panels-suite
- commands:
  - apt-get install -y netcat
  - ./bin/grabpl e2e-tests --port 3001 --suite various-suite
  depends_on:
  - grafana-server
  environment:
    HOST: grafana-server
  image: cypress/included:9.3.1
  name: end-to-end-tests-various-suite
- commands:
  - apt-get update
  - apt-get install -yq zip
  - ls -lah ./e2e
  - find ./e2e -type f -name "*.mp4"
  - printenv GCP_GRAFANA_UPLOAD_ARTIFACTS_KEY > /tmp/gcpkey_upload_artifacts.json
  - gcloud auth activate-service-account --key-file=/tmp/gcpkey_upload_artifacts.json
  - find ./e2e -type f -name "*spec.ts.mp4" | zip e2e/videos.zip -@
  - gsutil cp e2e/videos.zip gs://$${E2E_TEST_ARTIFACTS_BUCKET}/${DRONE_BUILD_NUMBER}/artifacts/videos/videos.zip
  - export E2E_ARTIFACTS_VIDEO_ZIP=https://storage.googleapis.com/$${E2E_TEST_ARTIFACTS_BUCKET}/${DRONE_BUILD_NUMBER}/artifacts/videos/videos.zip
  - 'echo "E2E Test artifacts uploaded to: $${E2E_ARTIFACTS_VIDEO_ZIP}"'
  - 'curl -X POST https://api.github.com/repos/${DRONE_REPO}/statuses/${DRONE_COMMIT_SHA}
    -H "Authorization: token $${GITHUB_TOKEN}" -d "{\"state\":\"success\",\"target_url\":\"$${E2E_ARTIFACTS_VIDEO_ZIP}\",
    \"description\": \"Click on the details to download e2e recording videos\", \"context\":
    \"e2e_artifacts\"}"'
  depends_on:
  - end-to-end-tests-dashboards-suite
  - end-to-end-tests-panels-suite
  - end-to-end-tests-smoke-tests-suite
  - end-to-end-tests-various-suite
  environment:
    E2E_TEST_ARTIFACTS_BUCKET: releng-pipeline-artifacts-dev
    GCP_GRAFANA_UPLOAD_ARTIFACTS_KEY:
      from_secret: gcp_upload_artifacts_key
    GITHUB_TOKEN:
      from_secret: github_token
  image: google/cloud-sdk:367.0.0
  name: e2e-tests-artifacts-upload
  when:
    status:
    - success
    - failure
- commands:
  - yarn storybook:build
  - ./bin/grabpl verify-storybook
  depends_on:
  - build-frontend
  environment:
    NODE_OPTIONS: --max_old_space_size=4096
  image: grafana/build-container:1.5.0
  name: build-storybook
- commands:
  - printenv GCP_KEY | base64 -d > /tmp/gcpkey.json
  - gcloud auth activate-service-account --key-file=/tmp/gcpkey.json
  - gsutil -m rsync -d -r ./packages/grafana-ui/dist/storybook gs://$${PRERELEASE_BUCKET}/artifacts/storybook/canary
  depends_on:
  - build-storybook
  - end-to-end-tests-dashboards-suite
  - end-to-end-tests-panels-suite
  - end-to-end-tests-smoke-tests-suite
  - end-to-end-tests-various-suite
  environment:
    GCP_KEY:
      from_secret: gcp_key
    PRERELEASE_BUCKET:
      from_secret: prerelease_bucket
  image: grafana/grafana-ci-deploy:1.3.1
  name: store-storybook
- commands:
  - yarn wait-on http://$HOST:$PORT
  - pa11y-ci --config .pa11yci.conf.js --json > pa11y-ci-results.json
  depends_on:
  - grafana-server
  environment:
    GRAFANA_MISC_STATS_API_KEY:
      from_secret: grafana_misc_stats_api_key
    HOST: grafana-server
    PORT: 3001
  failure: ignore
  image: grafana/docker-puppeteer:1.0.0
  name: test-a11y-frontend
- commands:
  - ./scripts/ci-frontend-metrics.sh | ./bin/grabpl publish-metrics $${GRAFANA_MISC_STATS_API_KEY}
  depends_on:
  - test-a11y-frontend
  environment:
    GRAFANA_MISC_STATS_API_KEY:
      from_secret: grafana_misc_stats_api_key
  failure: ignore
  image: grafana/build-container:1.5.0
  name: publish-frontend-metrics
- commands:
<<<<<<< HEAD
  - yarn packages:build
  - yarn packages:docsExtract
  - yarn packages:docsToMarkdown
  - ./scripts/ci-reference-docs-lint.sh ci
  depends_on:
  - initialize
  image: grafana/build-container:1.5.0
  name: build-frontend-docs
- commands:
=======
>>>>>>> ea3e41ea
  - ls dist/*.tar.gz*
  - cp dist/*.tar.gz* packaging/docker/
  depends_on:
  - package
  image: grafana/build-container:1.5.0
  name: copy-packages-for-docker
- commands:
  - ./bin/grabpl build-docker --edition oss
  depends_on:
  - copy-packages-for-docker
  environment:
    GCP_KEY:
      from_secret: gcp_key
  image: google/cloud-sdk
  name: build-docker-images
  volumes:
  - name: docker
    path: /var/run/docker.sock
- commands:
  - ./bin/grabpl build-docker --edition oss --ubuntu
  depends_on:
  - copy-packages-for-docker
  environment:
    GCP_KEY:
      from_secret: gcp_key
  image: google/cloud-sdk
  name: build-docker-images-ubuntu
  volumes:
  - name: docker
    path: /var/run/docker.sock
- commands:
  - ./bin/grabpl artifacts docker publish --dockerhub-repo grafana --base alpine --base
    ubuntu --arch amd64 --arch arm64 --arch armv7
  depends_on:
  - build-docker-images
  - build-docker-images-ubuntu
  environment:
    DOCKER_PASSWORD:
      from_secret: docker_password
    DOCKER_USER:
      from_secret: docker_username
    GCP_KEY:
      from_secret: gcp_key
  image: google/cloud-sdk
  name: publish-images-grafana
  volumes:
  - name: docker
    path: /var/run/docker.sock
- commands:
  - ./bin/grabpl artifacts docker publish --dockerhub-repo grafana-oss --base alpine
    --base ubuntu --arch amd64 --arch arm64 --arch armv7
  depends_on:
  - build-docker-images
  - build-docker-images-ubuntu
  environment:
    DOCKER_PASSWORD:
      from_secret: docker_password
    DOCKER_USER:
      from_secret: docker_username
    GCP_KEY:
      from_secret: gcp_key
  image: google/cloud-sdk
  name: publish-images-grafana-oss
  volumes:
  - name: docker
    path: /var/run/docker.sock
- commands:
  - ./scripts/circle-release-canary-packages.sh
  depends_on:
  - end-to-end-tests-dashboards-suite
  - end-to-end-tests-panels-suite
  - end-to-end-tests-smoke-tests-suite
  - end-to-end-tests-various-suite
  environment:
    NPM_TOKEN:
      from_secret: npm_token
  image: grafana/build-container:1.5.0
  name: release-canary-npm-packages
- commands:
  - ./bin/grabpl upload-packages --edition oss --packages-bucket grafana-downloads
  depends_on:
  - end-to-end-tests-dashboards-suite
  - end-to-end-tests-panels-suite
  - end-to-end-tests-smoke-tests-suite
  - end-to-end-tests-various-suite
  environment:
    GCP_KEY:
      from_secret: gcp_key
    PRERELEASE_BUCKET:
      from_secret: prerelease_bucket
  image: grafana/grafana-ci-deploy:1.3.1
  name: upload-packages
- commands:
  - ./bin/grabpl upload-cdn --edition oss --src-bucket "grafana-static-assets"
  depends_on:
  - grafana-server
  environment:
    GCP_KEY:
      from_secret: gcp_key
    PRERELEASE_BUCKET:
      from_secret: prerelease_bucket
  image: grafana/grafana-ci-deploy:1.3.1
  name: upload-cdn-assets
trigger:
  branch: main
  event:
  - push
type: docker
volumes:
- host:
    path: /var/run/docker.sock
  name: docker
- name: postgres
  temp:
    medium: memory
- name: mysql
  temp:
    medium: memory
---
depends_on: []
kind: pipeline
name: main-integration-tests
node:
  type: no-parallel
platform:
  arch: amd64
  os: linux
services:
- environment:
    PGDATA: /var/lib/postgresql/data/pgdata
    POSTGRES_DB: grafanatest
    POSTGRES_PASSWORD: grafanatest
    POSTGRES_USER: grafanatest
  image: postgres:12.3-alpine
  name: postgres
  volumes:
  - name: postgres
    path: /var/lib/postgresql/data/pgdata
- environment:
    MYSQL_DATABASE: grafana_tests
    MYSQL_PASSWORD: password
    MYSQL_ROOT_PASSWORD: rootpass
    MYSQL_USER: grafana
  image: mysql:5.6.48
  name: mysql
  volumes:
  - name: mysql
    path: /var/lib/mysql
steps:
- commands:
  - mkdir -p bin
  - curl -fL -o bin/grabpl https://grafana-downloads.storage.googleapis.com/grafana-build-pipeline/v2.9.4/grabpl
  - chmod +x bin/grabpl
  image: byrnedo/alpine-curl:0.1.8
  name: grabpl
- commands:
  - apt-get update
  - apt-get install -yq postgresql-client
  - dockerize -wait tcp://postgres:5432 -timeout 120s
  - psql -p 5432 -h postgres -U grafanatest -d grafanatest -f devenv/docker/blocks/postgres_tests/setup.sql
  - go clean -testcache
  - ./bin/grabpl integration-tests --database postgres
  depends_on:
  - grabpl
  environment:
    GRAFANA_TEST_DB: postgres
    PGPASSWORD: grafanatest
    POSTGRES_HOST: postgres
  image: grafana/build-container:1.5.0
  name: postgres-integration-tests
- commands:
  - apt-get update
  - apt-get install -yq default-mysql-client
  - dockerize -wait tcp://mysql:3306 -timeout 120s
  - cat devenv/docker/blocks/mysql_tests/setup.sql | mysql -h mysql -P 3306 -u root
    -prootpass
  - go clean -testcache
  - ./bin/grabpl integration-tests --database mysql
  depends_on:
  - grabpl
  environment:
    GRAFANA_TEST_DB: mysql
    MYSQL_HOST: mysql
  image: grafana/build-container:1.5.0
  name: mysql-integration-tests
trigger:
  branch: main
  event:
  - push
type: docker
volumes:
- host:
    path: /var/run/docker.sock
  name: docker
- name: postgres
  temp:
    medium: memory
- name: mysql
  temp:
    medium: memory
---
depends_on:
- main-test
- main-build-e2e-publish
- main-integration-tests
kind: pipeline
name: windows-main
platform:
  arch: amd64
  os: windows
  version: "1809"
services: []
steps:
- commands:
  - echo $env:DRONE_RUNNER_NAME
  image: mcr.microsoft.com/windows:1809
  name: identify-runner
- commands:
  - $$ProgressPreference = "SilentlyContinue"
  - Invoke-WebRequest https://grafana-downloads.storage.googleapis.com/grafana-build-pipeline/v2.9.4/windows/grabpl.exe
    -OutFile grabpl.exe
  image: grafana/ci-wix:0.1.1
  name: initialize
- commands:
  - $$gcpKey = $$env:GCP_KEY
  - '[System.Text.Encoding]::UTF8.GetString([System.Convert]::FromBase64String($$gcpKey))
    > gcpkey.json'
  - dos2unix gcpkey.json
  - gcloud auth activate-service-account --key-file=gcpkey.json
  - rm gcpkey.json
  - cp C:\App\nssm-2.24.zip .
  - .\grabpl.exe gen-version --build-id $$env:DRONE_BUILD_NUMBER
  - .\grabpl.exe windows-installer --edition oss --packages-bucket grafana-downloads
    --build-id $$env:DRONE_BUILD_NUMBER
  - $$fname = ((Get-Childitem grafana*.msi -name) -split "`n")[0]
  - gsutil cp $$fname gs://grafana-downloads/oss/main/
  - gsutil cp "$$fname.sha256" gs://grafana-downloads/oss/main/
  depends_on:
  - initialize
  environment:
    GCP_KEY:
      from_secret: gcp_key
    GITHUB_TOKEN:
      from_secret: github_token
    PRERELEASE_BUCKET:
      from_secret: prerelease_bucket
  image: grafana/ci-wix:0.1.1
  name: build-windows-installer
trigger:
  branch: main
  event:
  - push
type: docker
volumes:
- host:
    path: /var/run/docker.sock
  name: docker
---
depends_on: []
kind: pipeline
name: notify-drone-changes
platform:
  arch: amd64
  os: linux
steps:
- image: plugins/slack
  name: slack
  settings:
    channel: slack-webhooks-test
    template: "`.drone.yml` and `starlark` files have been changed on the OSS repo,
      by: {{build.author}}. \nBranch: <https://github.com/{{ repo.owner }}/{{ repo.name
      }}/commits/{{ build.branch }}|{{ build.branch }}>\nCommit hash: <https://github.com/{{repo.owner}}/{{repo.name}}/commit/{{build.commit}}|{{
      truncate build.commit 8 }}>"
    webhook:
      from_secret: drone-changes-webhook
trigger:
  branch: main
  event:
  - push
  paths:
    exclude:
    - exclude
    include:
    - .drone.yml
type: docker
---
depends_on:
- main-test
- main-build-e2e-publish
- main-integration-tests
- windows-main
kind: pipeline
name: publish-main
node:
  type: no-parallel
platform:
  arch: amd64
  os: linux
services: []
steps:
- commands:
  - mkdir -p bin
  - curl -fL -o bin/grabpl https://grafana-downloads.storage.googleapis.com/grafana-build-pipeline/v2.9.4/grabpl
  - chmod +x bin/grabpl
  image: byrnedo/alpine-curl:0.1.8
  name: grabpl
- commands:
  - echo $DRONE_RUNNER_NAME
  image: alpine:3.15
  name: identify-runner
- commands:
  - make gen-go
  image: grafana/build-container:1.5.0
  name: initialize
- commands:
  - ./bin/grabpl store-packages --edition oss --gcp-key /tmp/gcpkey.json --build-id
    ${DRONE_BUILD_NUMBER}
  depends_on:
  - grabpl
  environment:
    GCP_KEY:
      from_secret: gcp_key
    GPG_KEY_PASSWORD:
      from_secret: gpg_key_password
    GPG_PRIV_KEY:
      from_secret: gpg_priv_key
    GPG_PUB_KEY:
      from_secret: gpg_pub_key
    GRAFANA_COM_API_KEY:
      from_secret: grafana_api_key
  image: grafana/grafana-ci-deploy:1.3.1
  name: store-packages-oss
trigger:
  branch: main
  event:
  - push
type: docker
volumes:
- host:
    path: /var/run/docker.sock
  name: docker
---
depends_on:
- main-test
- main-build-e2e-publish
- main-integration-tests
- windows-main
- publish-main
kind: pipeline
name: notify-main
platform:
  arch: amd64
  os: linux
steps:
- image: plugins/slack
  name: slack
  settings:
    channel: grafana-ci-notifications
    template: |-
      Build {{build.number}} failed for commit: <https://github.com/{{repo.owner}}/{{repo.name}}/commit/{{build.commit}}|{{ truncate build.commit 8 }}>: {{build.link}}
      Branch: <https://github.com/{{ repo.owner }}/{{ repo.name }}/commits/{{ build.branch }}|{{ build.branch }}>
      Author: {{build.author}}
    webhook:
      from_secret: slack_webhook
trigger:
  branch: main
  event:
  - push
  status:
  - failure
type: docker
---
depends_on: []
kind: pipeline
name: oss-build-e2e-publish-release
node:
  type: no-parallel
platform:
  arch: amd64
  os: linux
services: []
steps:
- commands:
  - mkdir -p bin
  - curl -fL -o bin/grabpl https://grafana-downloads.storage.googleapis.com/grafana-build-pipeline/v2.9.4/grabpl
  - chmod +x bin/grabpl
  image: byrnedo/alpine-curl:0.1.8
  name: grabpl
- commands:
  - echo $DRONE_RUNNER_NAME
  image: alpine:3.15
  name: identify-runner
- commands:
  - make gen-go
  - ./bin/grabpl verify-version ${DRONE_TAG}
  - ./bin/grabpl gen-version ${DRONE_TAG}
  - yarn install --immutable
  image: grafana/build-container:1.5.0
  name: initialize
- commands:
  - ./bin/grabpl build-backend --jobs 8 --edition oss --github-token $${GITHUB_TOKEN}
    --no-pull-enterprise ${DRONE_TAG}
  depends_on:
  - initialize
  environment:
    GITHUB_TOKEN:
      from_secret: github_token
  image: grafana/build-container:1.5.0
  name: build-backend
- commands:
  - ./bin/grabpl build-frontend --jobs 8 --github-token $${GITHUB_TOKEN} --edition
    oss --no-pull-enterprise ${DRONE_TAG}
  depends_on:
  - initialize
  environment:
    NODE_OPTIONS: --max_old_space_size=8192
  image: grafana/build-container:1.5.0
  name: build-frontend
- commands:
  - ./bin/grabpl build-plugins --jobs 8 --edition oss --sign --signing-admin
  depends_on:
  - initialize
  environment:
    GRAFANA_API_KEY:
      from_secret: grafana_api_key
  image: grafana/build-container:1.5.0
  name: build-plugins
- commands:
  - ./bin/linux-amd64/grafana-cli cue validate-schema --grafana-root .
  depends_on:
  - build-backend
  image: grafana/build-container:1.5.0
  name: validate-scuemata
- commands:
  - '# Make sure the git tree is clean.'
  - '# Stashing changes, since packages that were produced in build-backend step are
    needed.'
  - git stash
  - ./bin/linux-amd64/grafana-cli cue gen-ts --grafana-root .
  - '# The above command generates Typescript files (*.gen.ts) from all appropriate
    .cue files.'
  - '# It is required that the generated Typescript be in sync with the input CUE
    files.'
  - '# ...Modulo eslint auto-fixes...:'
  - yarn run eslint . --ext .gen.ts --fix
  - '# If any filenames are emitted by the below script, run the generator command
    `grafana-cli cue gen-ts` locally and commit the result.'
  - ./scripts/clean-git-or-error.sh
  - '# Un-stash changes.'
  - git stash pop
  depends_on:
  - validate-scuemata
  image: grafana/build-container:1.5.0
  name: ensure-cuetsified
- commands:
  - ./bin/grabpl package --jobs 8 --edition oss --github-token $${GITHUB_TOKEN} --no-pull-enterprise
    --sign ${DRONE_TAG}
  depends_on:
  - build-plugins
  - build-backend
  - build-frontend
  environment:
    GITHUB_TOKEN:
      from_secret: github_token
    GPG_KEY_PASSWORD:
      from_secret: gpg_key_password
    GPG_PRIV_KEY:
      from_secret: gpg_priv_key
    GPG_PUB_KEY:
      from_secret: gpg_pub_key
    GRAFANA_API_KEY:
      from_secret: grafana_api_key
  image: grafana/build-container:1.5.0
  name: package
- commands:
  - ls dist/*.tar.gz*
  - cp dist/*.tar.gz* packaging/docker/
  depends_on:
  - package
  image: grafana/build-container:1.5.0
  name: copy-packages-for-docker
- commands:
  - ./bin/grabpl build-docker --edition oss --shouldSave
  depends_on:
  - copy-packages-for-docker
  environment:
    GCP_KEY:
      from_secret: gcp_key
  image: google/cloud-sdk
  name: build-docker-images
  volumes:
  - name: docker
    path: /var/run/docker.sock
- commands:
  - ./bin/grabpl build-docker --edition oss --shouldSave --ubuntu
  depends_on:
  - copy-packages-for-docker
  environment:
    GCP_KEY:
      from_secret: gcp_key
  image: google/cloud-sdk
  name: build-docker-images-ubuntu
  volumes:
  - name: docker
    path: /var/run/docker.sock
- commands:
  - ./scripts/grafana-server/start-server
  depends_on:
  - build-plugins
  - build-backend
  - build-frontend
  detach: true
  environment:
    ARCH: linux-amd64
    PORT: 3001
  image: grafana/build-container:1.5.0
  name: grafana-server
- commands:
  - apt-get install -y netcat
  - ./bin/grabpl e2e-tests --port 3001 --suite dashboards-suite --tries 3
  depends_on:
  - grafana-server
  environment:
    HOST: grafana-server
  image: cypress/included:9.3.1
  name: end-to-end-tests-dashboards-suite
- commands:
  - apt-get install -y netcat
  - ./bin/grabpl e2e-tests --port 3001 --suite smoke-tests-suite --tries 3
  depends_on:
  - grafana-server
  environment:
    HOST: grafana-server
  image: cypress/included:9.3.1
  name: end-to-end-tests-smoke-tests-suite
- commands:
  - apt-get install -y netcat
  - ./bin/grabpl e2e-tests --port 3001 --suite panels-suite --tries 3
  depends_on:
  - grafana-server
  environment:
    HOST: grafana-server
  image: cypress/included:9.3.1
  name: end-to-end-tests-panels-suite
- commands:
  - apt-get install -y netcat
  - ./bin/grabpl e2e-tests --port 3001 --suite various-suite --tries 3
  depends_on:
  - grafana-server
  environment:
    HOST: grafana-server
  image: cypress/included:9.3.1
  name: end-to-end-tests-various-suite
- commands:
  - apt-get update
  - apt-get install -yq zip
  - ls -lah ./e2e
  - find ./e2e -type f -name "*.mp4"
  - printenv GCP_GRAFANA_UPLOAD_ARTIFACTS_KEY > /tmp/gcpkey_upload_artifacts.json
  - gcloud auth activate-service-account --key-file=/tmp/gcpkey_upload_artifacts.json
  - find ./e2e -type f -name "*spec.ts.mp4" | zip e2e/videos.zip -@
  - gsutil cp e2e/videos.zip gs://$${E2E_TEST_ARTIFACTS_BUCKET}/${DRONE_BUILD_NUMBER}/artifacts/videos/videos.zip
  - export E2E_ARTIFACTS_VIDEO_ZIP=https://storage.googleapis.com/$${E2E_TEST_ARTIFACTS_BUCKET}/${DRONE_BUILD_NUMBER}/artifacts/videos/videos.zip
  - 'echo "E2E Test artifacts uploaded to: $${E2E_ARTIFACTS_VIDEO_ZIP}"'
  - 'curl -X POST https://api.github.com/repos/${DRONE_REPO}/statuses/${DRONE_COMMIT_SHA}
    -H "Authorization: token $${GITHUB_TOKEN}" -d "{\"state\":\"success\",\"target_url\":\"$${E2E_ARTIFACTS_VIDEO_ZIP}\",
    \"description\": \"Click on the details to download e2e recording videos\", \"context\":
    \"e2e_artifacts\"}"'
  depends_on:
  - end-to-end-tests-dashboards-suite
  - end-to-end-tests-panels-suite
  - end-to-end-tests-smoke-tests-suite
  - end-to-end-tests-various-suite
  environment:
    E2E_TEST_ARTIFACTS_BUCKET: releng-pipeline-artifacts-dev
    GCP_GRAFANA_UPLOAD_ARTIFACTS_KEY:
      from_secret: gcp_upload_artifacts_key
    GITHUB_TOKEN:
      from_secret: github_token
  image: google/cloud-sdk:367.0.0
  name: e2e-tests-artifacts-upload
  when:
    status:
    - success
    - failure
- commands:
  - yarn storybook:build
  - ./bin/grabpl verify-storybook
  depends_on:
  - build-frontend
  environment:
    NODE_OPTIONS: --max_old_space_size=4096
  image: grafana/build-container:1.5.0
  name: build-storybook
- commands:
  - ./bin/grabpl upload-cdn --edition oss --src-bucket "$${PRERELEASE_BUCKET}" --src-dir
    artifacts/static-assets
  depends_on:
  - grafana-server
  environment:
    GCP_KEY:
      from_secret: gcp_key
    PRERELEASE_BUCKET:
      from_secret: prerelease_bucket
  image: grafana/grafana-ci-deploy:1.3.1
  name: upload-cdn-assets
- commands:
  - ./bin/grabpl upload-packages --edition oss --packages-bucket $${PRERELEASE_BUCKET}/artifacts/downloads
  depends_on:
  - end-to-end-tests-dashboards-suite
  - end-to-end-tests-panels-suite
  - end-to-end-tests-smoke-tests-suite
  - end-to-end-tests-various-suite
  environment:
    GCP_KEY:
      from_secret: gcp_key
    PRERELEASE_BUCKET:
      from_secret: prerelease_bucket
  image: grafana/grafana-ci-deploy:1.3.1
  name: upload-packages
- commands:
  - printenv GCP_KEY | base64 -d > /tmp/gcpkey.json
  - gcloud auth activate-service-account --key-file=/tmp/gcpkey.json
  - gsutil -m rsync -d -r ./packages/grafana-ui/dist/storybook gs://$${PRERELEASE_BUCKET}/artifacts/storybook/latest
  - gsutil -m rsync -d -r ./packages/grafana-ui/dist/storybook gs://$${PRERELEASE_BUCKET}/artifacts/storybook/${DRONE_TAG}
  depends_on:
  - build-storybook
  - end-to-end-tests-dashboards-suite
  - end-to-end-tests-panels-suite
  - end-to-end-tests-smoke-tests-suite
  - end-to-end-tests-various-suite
  environment:
    GCP_KEY:
      from_secret: gcp_key
    PRERELEASE_BUCKET:
      from_secret: prerelease_bucket
  image: grafana/grafana-ci-deploy:1.3.1
  name: store-storybook
- commands:
  - ./scripts/build/build-npm-packages.sh ${DRONE_TAG}
  depends_on:
  - store-storybook
  image: grafana/build-container:1.5.0
  name: build-npm-packages
- commands:
  - ./bin/grabpl artifacts npm store --tag ${DRONE_TAG}
  depends_on:
  - build-npm-packages
  environment:
    GCP_KEY:
      from_secret: gcp_key
    PRERELEASE_BUCKET:
      from_secret: prerelease_bucket
  image: grafana/grafana-ci-deploy:1.3.1
  name: store-npm-packages
trigger:
  event:
    exclude:
    - promote
  ref:
  - refs/tags/v*
  repo:
    exclude:
    - grafana/grafana
type: docker
volumes:
- host:
    path: /var/run/docker.sock
  name: docker
- name: postgres
  temp:
    medium: memory
- name: mysql
  temp:
    medium: memory
---
depends_on: []
kind: pipeline
name: oss-test-release
node:
  type: no-parallel
platform:
  arch: amd64
  os: linux
services: []
steps:
- commands:
  - mkdir -p bin
  - curl -fL -o bin/grabpl https://grafana-downloads.storage.googleapis.com/grafana-build-pipeline/v2.9.4/grabpl
  - chmod +x bin/grabpl
  image: byrnedo/alpine-curl:0.1.8
  name: grabpl
- commands:
  - echo $DRONE_RUNNER_NAME
  image: alpine:3.15
  name: identify-runner
- commands:
  - make gen-go
  - ./bin/grabpl verify-version ${DRONE_TAG}
  - ./bin/grabpl gen-version ${DRONE_TAG}
  - yarn install --immutable
  image: grafana/build-container:1.5.0
  name: initialize
- commands:
  - |-
    echo -e "unknwon
    referer
    errorstring
    eror
    iam
    wan" > words_to_ignore.txt
  - codespell -I words_to_ignore.txt docs/
  - rm words_to_ignore.txt
  depends_on:
  - initialize
  image: grafana/build-container:1.5.0
  name: codespell
- commands:
  - ./bin/grabpl shellcheck
  depends_on:
  - initialize
  image: grafana/build-container:1.5.0
  name: shellcheck
- commands:
  - ./bin/grabpl lint-backend --edition oss
  depends_on:
  - initialize
  environment:
    CGO_ENABLED: "1"
  image: grafana/build-container:1.5.0
  name: lint-backend
- commands:
  - yarn run prettier:check
  - yarn run lint
  - yarn run i18n:compile
  - yarn run typecheck
  depends_on:
  - initialize
  environment:
    TEST_MAX_WORKERS: 50%
  image: grafana/build-container:1.5.0
  name: lint-frontend
- commands:
  - ./bin/grabpl test-backend --edition oss
  depends_on:
  - initialize
  image: grafana/build-container:1.5.0
  name: test-backend
- commands:
  - ./bin/grabpl integration-tests --edition oss
  depends_on:
  - initialize
  image: grafana/build-container:1.5.0
  name: test-backend-integration
- commands:
  - yarn run ci:test-frontend
  depends_on:
  - initialize
  environment:
    TEST_MAX_WORKERS: 50%
  image: grafana/build-container:1.5.0
  name: test-frontend
trigger:
  event:
    exclude:
    - promote
  ref:
  - refs/tags/v*
  repo:
    exclude:
    - grafana/grafana
type: docker
volumes:
- host:
    path: /var/run/docker.sock
  name: docker
---
depends_on: []
kind: pipeline
name: oss-integration-tests-release
node:
  type: no-parallel
platform:
  arch: amd64
  os: linux
services:
- environment:
    PGDATA: /var/lib/postgresql/data/pgdata
    POSTGRES_DB: grafanatest
    POSTGRES_PASSWORD: grafanatest
    POSTGRES_USER: grafanatest
  image: postgres:12.3-alpine
  name: postgres
  volumes:
  - name: postgres
    path: /var/lib/postgresql/data/pgdata
- environment:
    MYSQL_DATABASE: grafana_tests
    MYSQL_PASSWORD: password
    MYSQL_ROOT_PASSWORD: rootpass
    MYSQL_USER: grafana
  image: mysql:5.6.48
  name: mysql
  volumes:
  - name: mysql
    path: /var/lib/mysql
steps:
- commands:
  - mkdir -p bin
  - curl -fL -o bin/grabpl https://grafana-downloads.storage.googleapis.com/grafana-build-pipeline/v2.9.4/grabpl
  - chmod +x bin/grabpl
  image: byrnedo/alpine-curl:0.1.8
  name: grabpl
- commands:
  - echo $DRONE_RUNNER_NAME
  image: alpine:3.15
  name: identify-runner
- commands:
  - make gen-go
  - ./bin/grabpl verify-version ${DRONE_TAG}
  - ./bin/grabpl gen-version ${DRONE_TAG}
  - yarn install --immutable
  image: grafana/build-container:1.5.0
  name: initialize
- commands:
  - apt-get update
  - apt-get install -yq postgresql-client
  - dockerize -wait tcp://postgres:5432 -timeout 120s
  - psql -p 5432 -h postgres -U grafanatest -d grafanatest -f devenv/docker/blocks/postgres_tests/setup.sql
  - go clean -testcache
  - ./bin/grabpl integration-tests --database postgres
  depends_on:
  - grabpl
  environment:
    GRAFANA_TEST_DB: postgres
    PGPASSWORD: grafanatest
    POSTGRES_HOST: postgres
  image: grafana/build-container:1.5.0
  name: postgres-integration-tests
- commands:
  - apt-get update
  - apt-get install -yq default-mysql-client
  - dockerize -wait tcp://mysql:3306 -timeout 120s
  - cat devenv/docker/blocks/mysql_tests/setup.sql | mysql -h mysql -P 3306 -u root
    -prootpass
  - go clean -testcache
  - ./bin/grabpl integration-tests --database mysql
  depends_on:
  - grabpl
  environment:
    GRAFANA_TEST_DB: mysql
    MYSQL_HOST: mysql
  image: grafana/build-container:1.5.0
  name: mysql-integration-tests
trigger:
  event:
    exclude:
    - promote
  ref:
  - refs/tags/v*
  repo:
    exclude:
    - grafana/grafana
type: docker
volumes:
- host:
    path: /var/run/docker.sock
  name: docker
- name: postgres
  temp:
    medium: memory
- name: mysql
  temp:
    medium: memory
---
depends_on:
- oss-build-e2e-publish-release
- oss-test-release
- oss-integration-tests-release
kind: pipeline
name: oss-windows-release
platform:
  arch: amd64
  os: windows
  version: "1809"
services: []
steps:
- commands:
  - echo $env:DRONE_RUNNER_NAME
  image: mcr.microsoft.com/windows:1809
  name: identify-runner
- commands:
  - $$ProgressPreference = "SilentlyContinue"
  - Invoke-WebRequest https://grafana-downloads.storage.googleapis.com/grafana-build-pipeline/v2.9.4/windows/grabpl.exe
    -OutFile grabpl.exe
  image: grafana/ci-wix:0.1.1
  name: initialize
- commands:
  - $$gcpKey = $$env:GCP_KEY
  - '[System.Text.Encoding]::UTF8.GetString([System.Convert]::FromBase64String($$gcpKey))
    > gcpkey.json'
  - dos2unix gcpkey.json
  - gcloud auth activate-service-account --key-file=gcpkey.json
  - rm gcpkey.json
  - cp C:\App\nssm-2.24.zip .
  - .\grabpl.exe gen-version ${DRONE_TAG}
  - .\grabpl.exe windows-installer --edition oss ${DRONE_TAG}
  - $$fname = ((Get-Childitem grafana*.msi -name) -split "`n")[0]
  - gsutil cp $$fname gs://%PRERELEASE_BUCKET%/artifacts/downloads/${DRONE_TAG}/oss/release/
  - gsutil cp "$$fname.sha256" gs://%PRERELEASE_BUCKET%/artifacts/downloads/${DRONE_TAG}/oss/release/
  depends_on:
  - initialize
  environment:
    GCP_KEY:
      from_secret: gcp_key
    GITHUB_TOKEN:
      from_secret: github_token
    PRERELEASE_BUCKET:
      from_secret: prerelease_bucket
  image: grafana/ci-wix:0.1.1
  name: build-windows-installer
trigger:
  event:
    exclude:
    - promote
  ref:
  - refs/tags/v*
  repo:
    exclude:
    - grafana/grafana
type: docker
volumes:
- host:
    path: /var/run/docker.sock
  name: docker
---
clone:
  disable: true
depends_on: []
image_pull_secrets:
- dockerconfigjson
kind: pipeline
name: enterprise-build-e2e-publish-release
node:
  type: no-parallel
platform:
  arch: amd64
  os: linux
services: []
steps:
- commands:
  - mkdir -p bin
  - curl -fL -o bin/grabpl https://grafana-downloads.storage.googleapis.com/grafana-build-pipeline/v2.9.4/grabpl
  - chmod +x bin/grabpl
  image: byrnedo/alpine-curl:0.1.8
  name: grabpl
- commands:
  - echo $DRONE_RUNNER_NAME
  image: alpine:3.15
  name: identify-runner
- commands:
  - git clone "https://$${GITHUB_TOKEN}@github.com/grafana/grafana-enterprise.git"
  - cd grafana-enterprise
  - git checkout ${DRONE_TAG}
  environment:
    GITHUB_TOKEN:
      from_secret: github_token
  image: grafana/build-container:1.5.0
  name: clone-enterprise
- commands:
  - mv bin/grabpl /tmp/
  - rmdir bin
  - mv grafana-enterprise /tmp/
  - /tmp/grabpl init-enterprise --github-token $${GITHUB_TOKEN} /tmp/grafana-enterprise
    ${DRONE_TAG}
  - mv /tmp/grafana-enterprise/deployment_tools_config.json deployment_tools_config.json
  - mkdir bin
  - mv /tmp/grabpl bin/
  - make gen-go
  - ./bin/grabpl verify-version ${DRONE_TAG}
  - ./bin/grabpl gen-version ${DRONE_TAG}
  - yarn install --immutable
  depends_on:
  - clone-enterprise
  environment:
    GITHUB_TOKEN:
      from_secret: github_token
  image: grafana/build-container:1.5.0
  name: initialize
- commands:
  - ./bin/grabpl build-backend --jobs 8 --edition enterprise --github-token $${GITHUB_TOKEN}
    --no-pull-enterprise ${DRONE_TAG}
  depends_on:
  - initialize
  environment:
    GITHUB_TOKEN:
      from_secret: github_token
  image: grafana/build-container:1.5.0
  name: build-backend
- commands:
  - ./bin/grabpl build-frontend --jobs 8 --github-token $${GITHUB_TOKEN} --edition
    enterprise --no-pull-enterprise ${DRONE_TAG}
  depends_on:
  - initialize
  environment:
    NODE_OPTIONS: --max_old_space_size=8192
  image: grafana/build-container:1.5.0
  name: build-frontend
- commands:
  - ./bin/grabpl build-plugins --jobs 8 --edition enterprise --sign --signing-admin
  depends_on:
  - initialize
  environment:
    GRAFANA_API_KEY:
      from_secret: grafana_api_key
  image: grafana/build-container:1.5.0
  name: build-plugins
- commands:
  - ./bin/linux-amd64/grafana-cli cue validate-schema --grafana-root .
  depends_on:
  - build-backend
  image: grafana/build-container:1.5.0
  name: validate-scuemata
- commands:
  - '# Make sure the git tree is clean.'
  - '# Stashing changes, since packages that were produced in build-backend step are
    needed.'
  - git stash
  - ./bin/linux-amd64/grafana-cli cue gen-ts --grafana-root .
  - '# The above command generates Typescript files (*.gen.ts) from all appropriate
    .cue files.'
  - '# It is required that the generated Typescript be in sync with the input CUE
    files.'
  - '# ...Modulo eslint auto-fixes...:'
  - yarn run eslint . --ext .gen.ts --fix
  - '# If any filenames are emitted by the below script, run the generator command
    `grafana-cli cue gen-ts` locally and commit the result.'
  - ./scripts/clean-git-or-error.sh
  - '# Un-stash changes.'
  - git stash pop
  depends_on:
  - validate-scuemata
  image: grafana/build-container:1.5.0
  name: ensure-cuetsified
- commands:
  - ./bin/grabpl build-backend --jobs 8 --edition enterprise2 --github-token $${GITHUB_TOKEN}
    --no-pull-enterprise ${DRONE_TAG}
  depends_on:
  - initialize
  environment:
    GITHUB_TOKEN:
      from_secret: github_token
  image: grafana/build-container:1.5.0
  name: build-backend-enterprise2
- commands:
  - ./bin/grabpl package --jobs 8 --edition enterprise --github-token $${GITHUB_TOKEN}
    --no-pull-enterprise --sign ${DRONE_TAG}
  depends_on:
  - build-plugins
  - build-backend
  - build-frontend
  - build-backend-enterprise2
  environment:
    GITHUB_TOKEN:
      from_secret: github_token
    GPG_KEY_PASSWORD:
      from_secret: gpg_key_password
    GPG_PRIV_KEY:
      from_secret: gpg_priv_key
    GPG_PUB_KEY:
      from_secret: gpg_pub_key
    GRAFANA_API_KEY:
      from_secret: grafana_api_key
  image: grafana/build-container:1.5.0
  name: package
- commands:
  - ls dist/*.tar.gz*
  - cp dist/*.tar.gz* packaging/docker/
  depends_on:
  - package
  image: grafana/build-container:1.5.0
  name: copy-packages-for-docker
- commands:
  - ./bin/grabpl build-docker --edition enterprise --shouldSave
  depends_on:
  - copy-packages-for-docker
  environment:
    GCP_KEY:
      from_secret: gcp_key
  image: google/cloud-sdk
  name: build-docker-images
  volumes:
  - name: docker
    path: /var/run/docker.sock
- commands:
  - ./bin/grabpl build-docker --edition enterprise --shouldSave --ubuntu
  depends_on:
  - copy-packages-for-docker
  environment:
    GCP_KEY:
      from_secret: gcp_key
  image: google/cloud-sdk
  name: build-docker-images-ubuntu
  volumes:
  - name: docker
    path: /var/run/docker.sock
- commands:
  - ./scripts/grafana-server/start-server
  depends_on:
  - build-plugins
  - build-backend
  - build-frontend
  detach: true
  environment:
    ARCH: linux-amd64
    PORT: 3001
    RUNDIR: scripts/grafana-server/tmp-grafana-enterprise
  image: grafana/build-container:1.5.0
  name: grafana-server
- commands:
  - apt-get install -y netcat
  - ./bin/grabpl e2e-tests --port 3001 --suite dashboards-suite --tries 3
  depends_on:
  - grafana-server
  environment:
    HOST: grafana-server
  image: cypress/included:9.3.1
  name: end-to-end-tests-dashboards-suite
- commands:
  - apt-get install -y netcat
  - ./bin/grabpl e2e-tests --port 3001 --suite smoke-tests-suite --tries 3
  depends_on:
  - grafana-server
  environment:
    HOST: grafana-server
  image: cypress/included:9.3.1
  name: end-to-end-tests-smoke-tests-suite
- commands:
  - apt-get install -y netcat
  - ./bin/grabpl e2e-tests --port 3001 --suite panels-suite --tries 3
  depends_on:
  - grafana-server
  environment:
    HOST: grafana-server
  image: cypress/included:9.3.1
  name: end-to-end-tests-panels-suite
- commands:
  - apt-get install -y netcat
  - ./bin/grabpl e2e-tests --port 3001 --suite various-suite --tries 3
  depends_on:
  - grafana-server
  environment:
    HOST: grafana-server
  image: cypress/included:9.3.1
  name: end-to-end-tests-various-suite
- commands:
  - apt-get update
  - apt-get install -yq zip
  - ls -lah ./e2e
  - find ./e2e -type f -name "*.mp4"
  - printenv GCP_GRAFANA_UPLOAD_ARTIFACTS_KEY > /tmp/gcpkey_upload_artifacts.json
  - gcloud auth activate-service-account --key-file=/tmp/gcpkey_upload_artifacts.json
  - find ./e2e -type f -name "*spec.ts.mp4" | zip e2e/videos.zip -@
  - gsutil cp e2e/videos.zip gs://$${E2E_TEST_ARTIFACTS_BUCKET}/${DRONE_BUILD_NUMBER}/artifacts/videos/videos.zip
  - export E2E_ARTIFACTS_VIDEO_ZIP=https://storage.googleapis.com/$${E2E_TEST_ARTIFACTS_BUCKET}/${DRONE_BUILD_NUMBER}/artifacts/videos/videos.zip
  - 'echo "E2E Test artifacts uploaded to: $${E2E_ARTIFACTS_VIDEO_ZIP}"'
  - 'curl -X POST https://api.github.com/repos/${DRONE_REPO}/statuses/${DRONE_COMMIT_SHA}
    -H "Authorization: token $${GITHUB_TOKEN}" -d "{\"state\":\"success\",\"target_url\":\"$${E2E_ARTIFACTS_VIDEO_ZIP}\",
    \"description\": \"Click on the details to download e2e recording videos\", \"context\":
    \"e2e_artifacts\"}"'
  depends_on:
  - end-to-end-tests-dashboards-suite
  - end-to-end-tests-panels-suite
  - end-to-end-tests-smoke-tests-suite
  - end-to-end-tests-various-suite
  environment:
    E2E_TEST_ARTIFACTS_BUCKET: releng-pipeline-artifacts-dev
    GCP_GRAFANA_UPLOAD_ARTIFACTS_KEY:
      from_secret: gcp_upload_artifacts_key
    GITHUB_TOKEN:
      from_secret: github_token
  image: google/cloud-sdk:367.0.0
  name: e2e-tests-artifacts-upload
  when:
    status:
    - success
    - failure
- commands:
  - ./bin/grabpl upload-cdn --edition enterprise --src-bucket "$${PRERELEASE_BUCKET}"
    --src-dir artifacts/static-assets
  depends_on:
  - package
  environment:
    GCP_KEY:
      from_secret: gcp_key
    PRERELEASE_BUCKET:
      from_secret: prerelease_bucket
  image: grafana/grafana-ci-deploy:1.3.1
  name: upload-cdn-assets
- commands:
  - ./bin/grabpl upload-packages --edition enterprise --packages-bucket $${PRERELEASE_BUCKET}/artifacts/downloads
  depends_on:
  - package
  environment:
    GCP_KEY:
      from_secret: gcp_key
    PRERELEASE_BUCKET:
      from_secret: prerelease_bucket
  image: grafana/grafana-ci-deploy:1.3.1
  name: upload-packages
- commands:
  - ./bin/grabpl package --jobs 8 --edition enterprise2 --github-token $${GITHUB_TOKEN}
    --no-pull-enterprise --sign ${DRONE_TAG}
  depends_on:
  - build-plugins
  - build-backend
  - build-frontend
  - build-backend-enterprise2
  environment:
    GITHUB_TOKEN:
      from_secret: github_token
    GPG_KEY_PASSWORD:
      from_secret: gpg_key_password
    GPG_PRIV_KEY:
      from_secret: gpg_priv_key
    GPG_PUB_KEY:
      from_secret: gpg_pub_key
    GRAFANA_API_KEY:
      from_secret: grafana_api_key
  image: grafana/build-container:1.5.0
  name: package-enterprise2
- commands:
  - ./bin/grabpl upload-cdn --edition enterprise2 --src-bucket "$${PRERELEASE_BUCKET}"
    --src-dir artifacts/static-assets
  depends_on:
  - package-enterprise2
  environment:
    GCP_KEY:
      from_secret: gcp_key
    PRERELEASE_BUCKET:
      from_secret: prerelease_bucket
  image: grafana/grafana-ci-deploy:1.3.1
  name: upload-cdn-assets-enterprise2
- commands:
  - ./bin/grabpl upload-packages --edition enterprise2 --packages-bucket $${PRERELEASE_BUCKET}/artifacts/downloads-enterprise2
  depends_on:
  - package-enterprise2
  environment:
    GCP_KEY:
      from_secret: gcp_key
    PRERELEASE_BUCKET:
      from_secret: prerelease_bucket
  image: grafana/grafana-ci-deploy:1.3.1
  name: upload-packages-enterprise2
trigger:
  event:
    exclude:
    - promote
  ref:
  - refs/tags/v*
  repo:
    exclude:
    - grafana/grafana
type: docker
volumes:
- host:
    path: /var/run/docker.sock
  name: docker
- name: postgres
  temp:
    medium: memory
- name: mysql
  temp:
    medium: memory
---
clone:
  disable: true
depends_on: []
image_pull_secrets:
- dockerconfigjson
kind: pipeline
name: enterprise-test-release
node:
  type: no-parallel
platform:
  arch: amd64
  os: linux
services: []
steps:
- commands:
  - mkdir -p bin
  - curl -fL -o bin/grabpl https://grafana-downloads.storage.googleapis.com/grafana-build-pipeline/v2.9.4/grabpl
  - chmod +x bin/grabpl
  image: byrnedo/alpine-curl:0.1.8
  name: grabpl
- commands:
  - echo $DRONE_RUNNER_NAME
  image: alpine:3.15
  name: identify-runner
- commands:
  - git clone "https://$${GITHUB_TOKEN}@github.com/grafana/grafana-enterprise.git"
  - cd grafana-enterprise
  - git checkout ${DRONE_TAG}
  environment:
    GITHUB_TOKEN:
      from_secret: github_token
  image: grafana/build-container:1.5.0
  name: clone-enterprise
- commands:
  - mv bin/grabpl /tmp/
  - rmdir bin
  - mv grafana-enterprise /tmp/
  - /tmp/grabpl init-enterprise --github-token $${GITHUB_TOKEN} /tmp/grafana-enterprise
    ${DRONE_TAG}
  - mv /tmp/grafana-enterprise/deployment_tools_config.json deployment_tools_config.json
  - mkdir bin
  - mv /tmp/grabpl bin/
  - make gen-go
  - ./bin/grabpl verify-version ${DRONE_TAG}
  - ./bin/grabpl gen-version ${DRONE_TAG}
  - yarn install --immutable
  depends_on:
  - clone-enterprise
  environment:
    GITHUB_TOKEN:
      from_secret: github_token
  image: grafana/build-container:1.5.0
  name: initialize
- commands:
  - |-
    echo -e "unknwon
    referer
    errorstring
    eror
    iam
    wan" > words_to_ignore.txt
  - codespell -I words_to_ignore.txt docs/
  - rm words_to_ignore.txt
  depends_on:
  - initialize
  image: grafana/build-container:1.5.0
  name: codespell
- commands:
  - ./bin/grabpl shellcheck
  depends_on:
  - initialize
  image: grafana/build-container:1.5.0
  name: shellcheck
- commands:
  - ./bin/grabpl lint-backend --edition enterprise
  depends_on:
  - initialize
  environment:
    CGO_ENABLED: "1"
  image: grafana/build-container:1.5.0
  name: lint-backend
- commands:
  - yarn run prettier:check
  - yarn run lint
  - yarn run i18n:compile
  - yarn run typecheck
  depends_on:
  - initialize
  environment:
    TEST_MAX_WORKERS: 50%
  image: grafana/build-container:1.5.0
  name: lint-frontend
- commands:
  - ./bin/grabpl test-backend --edition enterprise
  depends_on:
  - initialize
  image: grafana/build-container:1.5.0
  name: test-backend
- commands:
  - ./bin/grabpl integration-tests --edition enterprise
  depends_on:
  - initialize
  image: grafana/build-container:1.5.0
  name: test-backend-integration
- commands:
  - yarn run ci:test-frontend
  depends_on:
  - initialize
  environment:
    TEST_MAX_WORKERS: 50%
  image: grafana/build-container:1.5.0
  name: test-frontend
- commands:
  - ./bin/grabpl lint-backend --edition enterprise2
  depends_on:
  - initialize
  environment:
    CGO_ENABLED: "1"
  image: grafana/build-container:1.5.0
  name: lint-backend-enterprise2
- commands:
  - ./bin/grabpl test-backend --edition enterprise2
  depends_on:
  - initialize
  image: grafana/build-container:1.5.0
  name: test-backend-enterprise2
- commands:
  - ./bin/grabpl integration-tests --edition enterprise2
  depends_on:
  - initialize
  image: grafana/build-container:1.5.0
  name: test-backend-integration-enterprise2
trigger:
  event:
    exclude:
    - promote
  ref:
  - refs/tags/v*
  repo:
    exclude:
    - grafana/grafana
type: docker
volumes:
- host:
    path: /var/run/docker.sock
  name: docker
---
clone:
  disable: true
depends_on: []
image_pull_secrets:
- dockerconfigjson
kind: pipeline
name: enterprise-integration-tests-release
node:
  type: no-parallel
platform:
  arch: amd64
  os: linux
services:
- environment:
    PGDATA: /var/lib/postgresql/data/pgdata
    POSTGRES_DB: grafanatest
    POSTGRES_PASSWORD: grafanatest
    POSTGRES_USER: grafanatest
  image: postgres:12.3-alpine
  name: postgres
  volumes:
  - name: postgres
    path: /var/lib/postgresql/data/pgdata
- environment:
    MYSQL_DATABASE: grafana_tests
    MYSQL_PASSWORD: password
    MYSQL_ROOT_PASSWORD: rootpass
    MYSQL_USER: grafana
  image: mysql:5.6.48
  name: mysql
  volumes:
  - name: mysql
    path: /var/lib/mysql
- environment: {}
  image: redis:6.2.1-alpine
  name: redis
- environment: {}
  image: memcached:1.6.9-alpine
  name: memcached
steps:
- commands:
  - mkdir -p bin
  - curl -fL -o bin/grabpl https://grafana-downloads.storage.googleapis.com/grafana-build-pipeline/v2.9.4/grabpl
  - chmod +x bin/grabpl
  image: byrnedo/alpine-curl:0.1.8
  name: grabpl
- commands:
  - echo $DRONE_RUNNER_NAME
  image: alpine:3.15
  name: identify-runner
- commands:
  - git clone "https://$${GITHUB_TOKEN}@github.com/grafana/grafana-enterprise.git"
  - cd grafana-enterprise
  - git checkout ${DRONE_TAG}
  environment:
    GITHUB_TOKEN:
      from_secret: github_token
  image: grafana/build-container:1.5.0
  name: clone-enterprise
- commands:
  - mv bin/grabpl /tmp/
  - rmdir bin
  - mv grafana-enterprise /tmp/
  - /tmp/grabpl init-enterprise --github-token $${GITHUB_TOKEN} /tmp/grafana-enterprise
    ${DRONE_TAG}
  - mv /tmp/grafana-enterprise/deployment_tools_config.json deployment_tools_config.json
  - mkdir bin
  - mv /tmp/grabpl bin/
  - make gen-go
  - ./bin/grabpl verify-version ${DRONE_TAG}
  - ./bin/grabpl gen-version ${DRONE_TAG}
  - yarn install --immutable
  depends_on:
  - clone-enterprise
  environment:
    GITHUB_TOKEN:
      from_secret: github_token
  image: grafana/build-container:1.5.0
  name: initialize
- commands:
  - apt-get update
  - apt-get install -yq postgresql-client
  - dockerize -wait tcp://postgres:5432 -timeout 120s
  - psql -p 5432 -h postgres -U grafanatest -d grafanatest -f devenv/docker/blocks/postgres_tests/setup.sql
  - go clean -testcache
  - ./bin/grabpl integration-tests --database postgres
  depends_on:
  - initialize
  environment:
    GRAFANA_TEST_DB: postgres
    PGPASSWORD: grafanatest
    POSTGRES_HOST: postgres
  image: grafana/build-container:1.5.0
  name: postgres-integration-tests
- commands:
  - apt-get update
  - apt-get install -yq default-mysql-client
  - dockerize -wait tcp://mysql:3306 -timeout 120s
  - cat devenv/docker/blocks/mysql_tests/setup.sql | mysql -h mysql -P 3306 -u root
    -prootpass
  - go clean -testcache
  - ./bin/grabpl integration-tests --database mysql
  depends_on:
  - initialize
  environment:
    GRAFANA_TEST_DB: mysql
    MYSQL_HOST: mysql
  image: grafana/build-container:1.5.0
  name: mysql-integration-tests
- commands:
  - dockerize -wait tcp://redis:6379/0 -timeout 120s
  - ./bin/grabpl integration-tests
  depends_on:
  - initialize
  environment:
    REDIS_URL: redis://redis:6379/0
  image: grafana/build-container:1.5.0
  name: redis-integration-tests
- commands:
  - dockerize -wait tcp://memcached:11211 -timeout 120s
  - ./bin/grabpl integration-tests
  depends_on:
  - initialize
  environment:
    MEMCACHED_HOSTS: memcached:11211
  image: grafana/build-container:1.5.0
  name: memcached-integration-tests
trigger:
  event:
    exclude:
    - promote
  ref:
  - refs/tags/v*
  repo:
    exclude:
    - grafana/grafana
type: docker
volumes:
- host:
    path: /var/run/docker.sock
  name: docker
- name: postgres
  temp:
    medium: memory
- name: mysql
  temp:
    medium: memory
---
clone:
  disable: true
depends_on:
- enterprise-build-e2e-publish-release
- enterprise-test-release
- enterprise-integration-tests-release
image_pull_secrets:
- dockerconfigjson
kind: pipeline
name: enterprise-windows-release
platform:
  arch: amd64
  os: windows
  version: "1809"
services: []
steps:
- commands:
  - echo $env:DRONE_RUNNER_NAME
  image: mcr.microsoft.com/windows:1809
  name: identify-runner
- commands:
  - $$ProgressPreference = "SilentlyContinue"
  - Invoke-WebRequest https://grafana-downloads.storage.googleapis.com/grafana-build-pipeline/v2.9.4/windows/grabpl.exe
    -OutFile grabpl.exe
  - git clone "https://$$env:GITHUB_TOKEN@github.com/grafana/grafana-enterprise.git"
  - cd grafana-enterprise
  - git checkout ${DRONE_TAG}
  environment:
    GITHUB_TOKEN:
      from_secret: github_token
  image: grafana/ci-wix:0.1.1
  name: clone
- commands:
  - cp -r grafana-enterprise C:\App\grafana-enterprise
  - rm -r -force grafana-enterprise
  - cp grabpl.exe C:\App\grabpl.exe
  - rm -force grabpl.exe
  - C:\App\grabpl.exe init-enterprise --github-token $$env:GITHUB_TOKEN C:\App\grafana-enterprise
  - cp C:\App\grabpl.exe grabpl.exe
  depends_on:
  - clone
  environment:
    GITHUB_TOKEN:
      from_secret: github_token
  image: grafana/ci-wix:0.1.1
  name: initialize
- commands:
  - $$gcpKey = $$env:GCP_KEY
  - '[System.Text.Encoding]::UTF8.GetString([System.Convert]::FromBase64String($$gcpKey))
    > gcpkey.json'
  - dos2unix gcpkey.json
  - gcloud auth activate-service-account --key-file=gcpkey.json
  - rm gcpkey.json
  - cp C:\App\nssm-2.24.zip .
  - .\grabpl.exe gen-version ${DRONE_TAG}
  - .\grabpl.exe windows-installer --edition enterprise ${DRONE_TAG}
  - $$fname = ((Get-Childitem grafana*.msi -name) -split "`n")[0]
  - gsutil cp $$fname gs://%PRERELEASE_BUCKET%/artifacts/downloads/${DRONE_TAG}/enterprise/release/
  - gsutil cp "$$fname.sha256" gs://%PRERELEASE_BUCKET%/artifacts/downloads/${DRONE_TAG}/enterprise/release/
  depends_on:
  - initialize
  environment:
    GCP_KEY:
      from_secret: gcp_key
    GITHUB_TOKEN:
      from_secret: github_token
    PRERELEASE_BUCKET:
      from_secret: prerelease_bucket
  image: grafana/ci-wix:0.1.1
  name: build-windows-installer
trigger:
  event:
    exclude:
    - promote
  ref:
  - refs/tags/v*
  repo:
    exclude:
    - grafana/grafana
type: docker
volumes:
- host:
    path: /var/run/docker.sock
  name: docker
---
depends_on: []
kind: pipeline
name: publish-docker-oss-public
node:
  type: no-parallel
platform:
  arch: amd64
  os: linux
services: []
steps:
- commands:
  - mkdir -p bin
  - curl -fL -o bin/grabpl https://grafana-downloads.storage.googleapis.com/grafana-build-pipeline/v2.9.4/grabpl
  - chmod +x bin/grabpl
  image: byrnedo/alpine-curl:0.1.8
  name: grabpl
- commands:
  - ./bin/grabpl artifacts docker fetch --version-tag ${TAG} --edition oss --base
    alpine --base ubuntu --arch amd64 --arch arm64 --arch armv7
  depends_on:
  - grabpl
  environment:
    DOCKER_PASSWORD:
      from_secret: docker_password
    DOCKER_USER:
      from_secret: docker_username
    GCP_KEY:
      from_secret: gcp_key
  image: google/cloud-sdk
  name: fetch-images-oss
  volumes:
  - name: docker
    path: /var/run/docker.sock
- commands:
  - ./bin/grabpl artifacts docker publish --dockerhub-repo grafana --base alpine --base
    ubuntu --arch amd64 --arch arm64 --arch armv7 --version-tag ${TAG}
  depends_on:
  - fetch-images-oss
  environment:
    DOCKER_PASSWORD:
      from_secret: docker_password
    DOCKER_USER:
      from_secret: docker_username
    GCP_KEY:
      from_secret: gcp_key
  image: google/cloud-sdk
  name: publish-images-grafana
  volumes:
  - name: docker
    path: /var/run/docker.sock
- commands:
  - ./bin/grabpl artifacts docker publish --dockerhub-repo grafana-oss --base alpine
    --base ubuntu --arch amd64 --arch arm64 --arch armv7 --version-tag ${TAG}
  depends_on:
  - fetch-images-oss
  environment:
    DOCKER_PASSWORD:
      from_secret: docker_password
    DOCKER_USER:
      from_secret: docker_username
    GCP_KEY:
      from_secret: gcp_key
  image: google/cloud-sdk
  name: publish-images-grafana-oss
  volumes:
  - name: docker
    path: /var/run/docker.sock
trigger:
  event:
  - promote
  target:
  - public
type: docker
volumes:
- host:
    path: /var/run/docker.sock
  name: docker
---
depends_on: []
kind: pipeline
name: publish-docker-enterprise-public
node:
  type: no-parallel
platform:
  arch: amd64
  os: linux
services: []
steps:
- commands:
  - mkdir -p bin
  - curl -fL -o bin/grabpl https://grafana-downloads.storage.googleapis.com/grafana-build-pipeline/v2.9.4/grabpl
  - chmod +x bin/grabpl
  image: byrnedo/alpine-curl:0.1.8
  name: grabpl
- commands:
  - ./bin/grabpl artifacts docker fetch --version-tag ${TAG} --edition enterprise
    --base alpine --base ubuntu --arch amd64 --arch arm64 --arch armv7
  depends_on:
  - grabpl
  environment:
    DOCKER_PASSWORD:
      from_secret: docker_password
    DOCKER_USER:
      from_secret: docker_username
    GCP_KEY:
      from_secret: gcp_key
  image: google/cloud-sdk
  name: fetch-images-enterprise
  volumes:
  - name: docker
    path: /var/run/docker.sock
- commands:
  - ./bin/grabpl artifacts docker publish --dockerhub-repo grafana-enterprise --base
    alpine --base ubuntu --arch amd64 --arch arm64 --arch armv7 --version-tag ${TAG}
  depends_on:
  - fetch-images-enterprise
  environment:
    DOCKER_PASSWORD:
      from_secret: docker_password
    DOCKER_USER:
      from_secret: docker_username
    GCP_KEY:
      from_secret: gcp_key
  image: google/cloud-sdk
  name: publish-images-grafana-enterprise
  volumes:
  - name: docker
    path: /var/run/docker.sock
trigger:
  event:
  - promote
  target:
  - public
type: docker
volumes:
- host:
    path: /var/run/docker.sock
  name: docker
---
depends_on: []
kind: pipeline
name: publish-docker-oss-security
node:
  type: no-parallel
platform:
  arch: amd64
  os: linux
services: []
steps:
- commands:
  - mkdir -p bin
  - curl -fL -o bin/grabpl https://grafana-downloads.storage.googleapis.com/grafana-build-pipeline/v2.9.4/grabpl
  - chmod +x bin/grabpl
  image: byrnedo/alpine-curl:0.1.8
  name: grabpl
- commands:
  - ./bin/grabpl artifacts docker fetch --version-tag ${TAG} --edition oss --base
    alpine --base ubuntu --arch amd64 --arch arm64 --arch armv7
  depends_on:
  - grabpl
  environment:
    DOCKER_PASSWORD:
      from_secret: docker_password
    DOCKER_USER:
      from_secret: docker_username
    GCP_KEY:
      from_secret: gcp_key
  image: google/cloud-sdk
  name: fetch-images-oss
  volumes:
  - name: docker
    path: /var/run/docker.sock
- commands:
  - ./bin/grabpl artifacts docker publish --security --dockerhub-repo grafana --base
    alpine --base ubuntu --arch amd64 --arch arm64 --arch armv7 --version-tag ${TAG}
  depends_on:
  - fetch-images-oss
  environment:
    DOCKER_PASSWORD:
      from_secret: docker_password
    DOCKER_USER:
      from_secret: docker_username
    GCP_KEY:
      from_secret: gcp_key
  image: google/cloud-sdk
  name: publish-images-grafana
  volumes:
  - name: docker
    path: /var/run/docker.sock
- commands:
  - ./bin/grabpl artifacts docker publish --security --dockerhub-repo grafana-oss
    --base alpine --base ubuntu --arch amd64 --arch arm64 --arch armv7 --version-tag
    ${TAG}
  depends_on:
  - fetch-images-oss
  environment:
    DOCKER_PASSWORD:
      from_secret: docker_password
    DOCKER_USER:
      from_secret: docker_username
    GCP_KEY:
      from_secret: gcp_key
  image: google/cloud-sdk
  name: publish-images-grafana-oss
  volumes:
  - name: docker
    path: /var/run/docker.sock
trigger:
  event:
  - promote
  target:
  - security
type: docker
volumes:
- host:
    path: /var/run/docker.sock
  name: docker
---
depends_on: []
kind: pipeline
name: publish-docker-enterprise-security
node:
  type: no-parallel
platform:
  arch: amd64
  os: linux
services: []
steps:
- commands:
  - mkdir -p bin
  - curl -fL -o bin/grabpl https://grafana-downloads.storage.googleapis.com/grafana-build-pipeline/v2.9.4/grabpl
  - chmod +x bin/grabpl
  image: byrnedo/alpine-curl:0.1.8
  name: grabpl
- commands:
  - ./bin/grabpl artifacts docker fetch --version-tag ${TAG} --edition enterprise
    --base alpine --base ubuntu --arch amd64 --arch arm64 --arch armv7
  depends_on:
  - grabpl
  environment:
    DOCKER_PASSWORD:
      from_secret: docker_password
    DOCKER_USER:
      from_secret: docker_username
    GCP_KEY:
      from_secret: gcp_key
  image: google/cloud-sdk
  name: fetch-images-enterprise
  volumes:
  - name: docker
    path: /var/run/docker.sock
- commands:
  - ./bin/grabpl artifacts docker publish --security --dockerhub-repo grafana-enterprise
    --base alpine --base ubuntu --arch amd64 --arch arm64 --arch armv7 --version-tag
    ${TAG}
  depends_on:
  - fetch-images-enterprise
  environment:
    DOCKER_PASSWORD:
      from_secret: docker_password
    DOCKER_USER:
      from_secret: docker_username
    GCP_KEY:
      from_secret: gcp_key
  image: google/cloud-sdk
  name: publish-images-grafana-enterprise
  volumes:
  - name: docker
    path: /var/run/docker.sock
trigger:
  event:
  - promote
  target:
  - security
type: docker
volumes:
- host:
    path: /var/run/docker.sock
  name: docker
---
depends_on: []
kind: pipeline
name: publish-artifacts-security
node:
  type: no-parallel
platform:
  arch: amd64
  os: linux
services: []
steps:
- commands:
  - mkdir -p bin
  - curl -fL -o bin/grabpl https://grafana-downloads.storage.googleapis.com/grafana-build-pipeline/v2.9.4/grabpl
  - chmod +x bin/grabpl
  image: byrnedo/alpine-curl:0.1.8
  name: grabpl
- commands:
  - ./bin/grabpl artifacts publish --security --tag ${TAG} --src-bucket grafana-prerelease
  depends_on:
  - grabpl
  environment:
    GCP_KEY:
      from_secret: gcp_key
  image: grafana/grafana-ci-deploy:1.3.1
  name: publish-artifacts
trigger:
  event:
  - promote
  target:
  - security
type: docker
volumes:
- host:
    path: /var/run/docker.sock
  name: docker
---
depends_on: []
kind: pipeline
name: publish-artifacts-public
node:
  type: no-parallel
platform:
  arch: amd64
  os: linux
services: []
steps:
- commands:
  - mkdir -p bin
  - curl -fL -o bin/grabpl https://grafana-downloads.storage.googleapis.com/grafana-build-pipeline/v2.9.4/grabpl
  - chmod +x bin/grabpl
  image: byrnedo/alpine-curl:0.1.8
  name: grabpl
- commands:
  - ./bin/grabpl artifacts publish --tag ${TAG} --src-bucket grafana-prerelease
  depends_on:
  - grabpl
  environment:
    GCP_KEY:
      from_secret: gcp_key
  image: grafana/grafana-ci-deploy:1.3.1
  name: publish-artifacts
trigger:
  event:
  - promote
  target:
  - public
type: docker
volumes:
- host:
    path: /var/run/docker.sock
  name: docker
---
depends_on: []
kind: pipeline
name: publish-npm-packages-public
node:
  type: no-parallel
platform:
  arch: amd64
  os: linux
services: []
steps:
- commands:
  - echo $DRONE_RUNNER_NAME
  image: alpine:3.15
  name: identify-runner
- commands:
  - make gen-go
  - ./bin/grabpl verify-version ${DRONE_TAG}
  - ./bin/grabpl gen-version ${DRONE_TAG}
  - yarn install --immutable
  image: grafana/build-container:1.5.0
  name: initialize
- commands:
  - mkdir -p bin
  - curl -fL -o bin/grabpl https://grafana-downloads.storage.googleapis.com/grafana-build-pipeline/v2.9.4/grabpl
  - chmod +x bin/grabpl
  image: byrnedo/alpine-curl:0.1.8
  name: grabpl
- commands:
  - ./bin/grabpl artifacts npm retrieve --tag v${TAG}
  depends_on:
  - initialize
  environment:
    GCP_KEY:
      from_secret: gcp_key
    PRERELEASE_BUCKET:
      from_secret: prerelease_bucket
  image: grafana/grafana-ci-deploy:1.3.1
  name: retrieve-npm-packages
- commands:
  - ./bin/grabpl artifacts npm release --tag v${TAG}
  depends_on:
  - retrieve-npm-packages
  environment:
    NPM_TOKEN:
      from_secret: npm_token
  image: grafana/build-container:1.5.0
  name: release-npm-packages
trigger:
  event:
  - promote
  target:
  - public
type: docker
volumes:
- host:
    path: /var/run/docker.sock
  name: docker
---
depends_on:
- publish-artifacts-public
kind: pipeline
name: publish-packages
node:
  type: no-parallel
platform:
  arch: amd64
  os: linux
services: []
steps:
- commands:
  - mkdir -p bin
  - curl -fL -o bin/grabpl https://grafana-downloads.storage.googleapis.com/grafana-build-pipeline/v2.9.4/grabpl
  - chmod +x bin/grabpl
  image: byrnedo/alpine-curl:0.1.8
  name: grabpl
- commands:
  - ./bin/grabpl store-packages --edition oss --packages-bucket grafana-downloads
    --gcp-key /tmp/gcpkey.json ${DRONE_TAG}
  depends_on:
  - grabpl
  environment:
    GCP_KEY:
      from_secret: gcp_key
    GPG_KEY_PASSWORD:
      from_secret: gpg_key_password
    GPG_PRIV_KEY:
      from_secret: gpg_priv_key
    GPG_PUB_KEY:
      from_secret: gpg_pub_key
    GRAFANA_COM_API_KEY:
      from_secret: grafana_api_key
  image: grafana/grafana-ci-deploy:1.3.1
  name: store-packages-oss
- commands:
  - ./bin/grabpl store-packages --edition enterprise --packages-bucket grafana-downloads
    --gcp-key /tmp/gcpkey.json ${DRONE_TAG}
  depends_on:
  - grabpl
  environment:
    GCP_KEY:
      from_secret: gcp_key
    GPG_KEY_PASSWORD:
      from_secret: gpg_key_password
    GPG_PRIV_KEY:
      from_secret: gpg_priv_key
    GPG_PUB_KEY:
      from_secret: gpg_pub_key
    GRAFANA_COM_API_KEY:
      from_secret: grafana_api_key
  image: grafana/grafana-ci-deploy:1.3.1
  name: store-packages-enterprise
trigger:
  event:
  - promote
  target:
  - public
type: docker
volumes:
- host:
    path: /var/run/docker.sock
  name: docker
---
depends_on: []
kind: pipeline
name: oss-build-e2e-publish-release-branch
node:
  type: no-parallel
platform:
  arch: amd64
  os: linux
services: []
steps:
- commands:
  - mkdir -p bin
  - curl -fL -o bin/grabpl https://grafana-downloads.storage.googleapis.com/grafana-build-pipeline/v2.9.4/grabpl
  - chmod +x bin/grabpl
  image: byrnedo/alpine-curl:0.1.8
  name: grabpl
- commands:
  - echo $DRONE_RUNNER_NAME
  image: alpine:3.15
  name: identify-runner
- commands:
  - make gen-go
  - ./bin/grabpl gen-version --build-id ${DRONE_BUILD_NUMBER}
  - yarn install --immutable
  image: grafana/build-container:1.5.0
  name: initialize
- commands:
  - ./bin/grabpl build-backend --jobs 8 --edition oss --build-id ${DRONE_BUILD_NUMBER}
    --no-pull-enterprise
  depends_on:
  - initialize
  environment: {}
  image: grafana/build-container:1.5.0
  name: build-backend
- commands:
  - ./bin/grabpl build-frontend --jobs 8 --edition oss --build-id ${DRONE_BUILD_NUMBER}
    --no-pull-enterprise
  depends_on:
  - initialize
  environment:
    NODE_OPTIONS: --max_old_space_size=8192
  image: grafana/build-container:1.5.0
  name: build-frontend
- commands:
  - ./bin/grabpl build-plugins --jobs 8 --edition oss --sign --signing-admin
  depends_on:
  - initialize
  environment:
    GRAFANA_API_KEY:
      from_secret: grafana_api_key
  image: grafana/build-container:1.5.0
  name: build-plugins
- commands:
  - ./bin/linux-amd64/grafana-cli cue validate-schema --grafana-root .
  depends_on:
  - build-backend
  image: grafana/build-container:1.5.0
  name: validate-scuemata
- commands:
  - '# Make sure the git tree is clean.'
  - '# Stashing changes, since packages that were produced in build-backend step are
    needed.'
  - git stash
  - ./bin/linux-amd64/grafana-cli cue gen-ts --grafana-root .
  - '# The above command generates Typescript files (*.gen.ts) from all appropriate
    .cue files.'
  - '# It is required that the generated Typescript be in sync with the input CUE
    files.'
  - '# ...Modulo eslint auto-fixes...:'
  - yarn run eslint . --ext .gen.ts --fix
  - '# If any filenames are emitted by the below script, run the generator command
    `grafana-cli cue gen-ts` locally and commit the result.'
  - ./scripts/clean-git-or-error.sh
  - '# Un-stash changes.'
  - git stash pop
  depends_on:
  - validate-scuemata
  image: grafana/build-container:1.5.0
  name: ensure-cuetsified
- commands:
  - ./bin/grabpl package --jobs 8 --edition oss --build-id ${DRONE_BUILD_NUMBER} --no-pull-enterprise
    --sign
  depends_on:
  - build-plugins
  - build-backend
  - build-frontend
  environment:
    GITHUB_TOKEN:
      from_secret: github_token
    GPG_KEY_PASSWORD:
      from_secret: gpg_key_password
    GPG_PRIV_KEY:
      from_secret: gpg_priv_key
    GPG_PUB_KEY:
      from_secret: gpg_pub_key
    GRAFANA_API_KEY:
      from_secret: grafana_api_key
  image: grafana/build-container:1.5.0
  name: package
- commands:
  - ls dist/*.tar.gz*
  - cp dist/*.tar.gz* packaging/docker/
  depends_on:
  - package
  image: grafana/build-container:1.5.0
  name: copy-packages-for-docker
- commands:
  - ./bin/grabpl build-docker --edition oss --shouldSave
  depends_on:
  - copy-packages-for-docker
  environment:
    GCP_KEY:
      from_secret: gcp_key
  image: google/cloud-sdk
  name: build-docker-images
  volumes:
  - name: docker
    path: /var/run/docker.sock
- commands:
  - ./bin/grabpl build-docker --edition oss --shouldSave --ubuntu
  depends_on:
  - copy-packages-for-docker
  environment:
    GCP_KEY:
      from_secret: gcp_key
  image: google/cloud-sdk
  name: build-docker-images-ubuntu
  volumes:
  - name: docker
    path: /var/run/docker.sock
- commands:
  - ./scripts/grafana-server/start-server
  depends_on:
  - build-plugins
  - build-backend
  - build-frontend
  detach: true
  environment:
    ARCH: linux-amd64
    PORT: 3001
  image: grafana/build-container:1.5.0
  name: grafana-server
- commands:
  - apt-get install -y netcat
  - ./bin/grabpl e2e-tests --port 3001 --suite dashboards-suite --tries 3
  depends_on:
  - grafana-server
  environment:
    HOST: grafana-server
  image: cypress/included:9.3.1
  name: end-to-end-tests-dashboards-suite
- commands:
  - apt-get install -y netcat
  - ./bin/grabpl e2e-tests --port 3001 --suite smoke-tests-suite --tries 3
  depends_on:
  - grafana-server
  environment:
    HOST: grafana-server
  image: cypress/included:9.3.1
  name: end-to-end-tests-smoke-tests-suite
- commands:
  - apt-get install -y netcat
  - ./bin/grabpl e2e-tests --port 3001 --suite panels-suite --tries 3
  depends_on:
  - grafana-server
  environment:
    HOST: grafana-server
  image: cypress/included:9.3.1
  name: end-to-end-tests-panels-suite
- commands:
  - apt-get install -y netcat
  - ./bin/grabpl e2e-tests --port 3001 --suite various-suite --tries 3
  depends_on:
  - grafana-server
  environment:
    HOST: grafana-server
  image: cypress/included:9.3.1
  name: end-to-end-tests-various-suite
- commands:
  - apt-get update
  - apt-get install -yq zip
  - ls -lah ./e2e
  - find ./e2e -type f -name "*.mp4"
  - printenv GCP_GRAFANA_UPLOAD_ARTIFACTS_KEY > /tmp/gcpkey_upload_artifacts.json
  - gcloud auth activate-service-account --key-file=/tmp/gcpkey_upload_artifacts.json
  - find ./e2e -type f -name "*spec.ts.mp4" | zip e2e/videos.zip -@
  - gsutil cp e2e/videos.zip gs://$${E2E_TEST_ARTIFACTS_BUCKET}/${DRONE_BUILD_NUMBER}/artifacts/videos/videos.zip
  - export E2E_ARTIFACTS_VIDEO_ZIP=https://storage.googleapis.com/$${E2E_TEST_ARTIFACTS_BUCKET}/${DRONE_BUILD_NUMBER}/artifacts/videos/videos.zip
  - 'echo "E2E Test artifacts uploaded to: $${E2E_ARTIFACTS_VIDEO_ZIP}"'
  - 'curl -X POST https://api.github.com/repos/${DRONE_REPO}/statuses/${DRONE_COMMIT_SHA}
    -H "Authorization: token $${GITHUB_TOKEN}" -d "{\"state\":\"success\",\"target_url\":\"$${E2E_ARTIFACTS_VIDEO_ZIP}\",
    \"description\": \"Click on the details to download e2e recording videos\", \"context\":
    \"e2e_artifacts\"}"'
  depends_on:
  - end-to-end-tests-dashboards-suite
  - end-to-end-tests-panels-suite
  - end-to-end-tests-smoke-tests-suite
  - end-to-end-tests-various-suite
  environment:
    E2E_TEST_ARTIFACTS_BUCKET: releng-pipeline-artifacts-dev
    GCP_GRAFANA_UPLOAD_ARTIFACTS_KEY:
      from_secret: gcp_upload_artifacts_key
    GITHUB_TOKEN:
      from_secret: github_token
  image: google/cloud-sdk:367.0.0
  name: e2e-tests-artifacts-upload
  when:
    status:
    - success
    - failure
- commands:
  - yarn storybook:build
  - ./bin/grabpl verify-storybook
  depends_on:
  - build-frontend
  environment:
    NODE_OPTIONS: --max_old_space_size=4096
  image: grafana/build-container:1.5.0
  name: build-storybook
- commands:
  - ./bin/grabpl upload-cdn --edition oss --src-bucket "grafana-static-assets"
  depends_on:
  - grafana-server
  environment:
    GCP_KEY:
      from_secret: gcp_key
    PRERELEASE_BUCKET:
      from_secret: prerelease_bucket
  image: grafana/grafana-ci-deploy:1.3.1
  name: upload-cdn-assets
- commands:
  - ./bin/grabpl upload-packages --edition oss --packages-bucket grafana-downloads
  depends_on:
  - end-to-end-tests-dashboards-suite
  - end-to-end-tests-panels-suite
  - end-to-end-tests-smoke-tests-suite
  - end-to-end-tests-various-suite
  environment:
    GCP_KEY:
      from_secret: gcp_key
    PRERELEASE_BUCKET:
      from_secret: prerelease_bucket
  image: grafana/grafana-ci-deploy:1.3.1
  name: upload-packages
trigger:
  ref:
  - refs/heads/v[0-9]*
type: docker
volumes:
- host:
    path: /var/run/docker.sock
  name: docker
- name: postgres
  temp:
    medium: memory
- name: mysql
  temp:
    medium: memory
---
depends_on: []
kind: pipeline
name: oss-test-release-branch
node:
  type: no-parallel
platform:
  arch: amd64
  os: linux
services: []
steps:
- commands:
  - mkdir -p bin
  - curl -fL -o bin/grabpl https://grafana-downloads.storage.googleapis.com/grafana-build-pipeline/v2.9.4/grabpl
  - chmod +x bin/grabpl
  image: byrnedo/alpine-curl:0.1.8
  name: grabpl
- commands:
  - echo $DRONE_RUNNER_NAME
  image: alpine:3.15
  name: identify-runner
- commands:
  - make gen-go
  - ./bin/grabpl gen-version --build-id ${DRONE_BUILD_NUMBER}
  - yarn install --immutable
  image: grafana/build-container:1.5.0
  name: initialize
- commands:
  - |-
    echo -e "unknwon
    referer
    errorstring
    eror
    iam
    wan" > words_to_ignore.txt
  - codespell -I words_to_ignore.txt docs/
  - rm words_to_ignore.txt
  depends_on:
  - initialize
  image: grafana/build-container:1.5.0
  name: codespell
- commands:
  - ./bin/grabpl shellcheck
  depends_on:
  - initialize
  image: grafana/build-container:1.5.0
  name: shellcheck
- commands:
  - ./bin/grabpl lint-backend --edition oss
  depends_on:
  - initialize
  environment:
    CGO_ENABLED: "1"
  image: grafana/build-container:1.5.0
  name: lint-backend
- commands:
  - yarn run prettier:check
  - yarn run lint
  - yarn run i18n:compile
  - yarn run typecheck
  depends_on:
  - initialize
  environment:
    TEST_MAX_WORKERS: 50%
  image: grafana/build-container:1.5.0
  name: lint-frontend
- commands:
  - ./bin/grabpl test-backend --edition oss
  depends_on:
  - initialize
  image: grafana/build-container:1.5.0
  name: test-backend
- commands:
  - ./bin/grabpl integration-tests --edition oss
  depends_on:
  - initialize
  image: grafana/build-container:1.5.0
  name: test-backend-integration
- commands:
  - yarn run ci:test-frontend
  depends_on:
  - initialize
  environment:
    TEST_MAX_WORKERS: 50%
  image: grafana/build-container:1.5.0
  name: test-frontend
trigger:
  ref:
  - refs/heads/v[0-9]*
type: docker
volumes:
- host:
    path: /var/run/docker.sock
  name: docker
---
depends_on: []
kind: pipeline
name: oss-integration-tests-release-branch
node:
  type: no-parallel
platform:
  arch: amd64
  os: linux
services:
- environment:
    PGDATA: /var/lib/postgresql/data/pgdata
    POSTGRES_DB: grafanatest
    POSTGRES_PASSWORD: grafanatest
    POSTGRES_USER: grafanatest
  image: postgres:12.3-alpine
  name: postgres
  volumes:
  - name: postgres
    path: /var/lib/postgresql/data/pgdata
- environment:
    MYSQL_DATABASE: grafana_tests
    MYSQL_PASSWORD: password
    MYSQL_ROOT_PASSWORD: rootpass
    MYSQL_USER: grafana
  image: mysql:5.6.48
  name: mysql
  volumes:
  - name: mysql
    path: /var/lib/mysql
steps:
- commands:
  - mkdir -p bin
  - curl -fL -o bin/grabpl https://grafana-downloads.storage.googleapis.com/grafana-build-pipeline/v2.9.4/grabpl
  - chmod +x bin/grabpl
  image: byrnedo/alpine-curl:0.1.8
  name: grabpl
- commands:
  - echo $DRONE_RUNNER_NAME
  image: alpine:3.15
  name: identify-runner
- commands:
  - make gen-go
  - ./bin/grabpl gen-version --build-id ${DRONE_BUILD_NUMBER}
  - yarn install --immutable
  image: grafana/build-container:1.5.0
  name: initialize
- commands:
  - apt-get update
  - apt-get install -yq postgresql-client
  - dockerize -wait tcp://postgres:5432 -timeout 120s
  - psql -p 5432 -h postgres -U grafanatest -d grafanatest -f devenv/docker/blocks/postgres_tests/setup.sql
  - go clean -testcache
  - ./bin/grabpl integration-tests --database postgres
  depends_on:
  - grabpl
  environment:
    GRAFANA_TEST_DB: postgres
    PGPASSWORD: grafanatest
    POSTGRES_HOST: postgres
  image: grafana/build-container:1.5.0
  name: postgres-integration-tests
- commands:
  - apt-get update
  - apt-get install -yq default-mysql-client
  - dockerize -wait tcp://mysql:3306 -timeout 120s
  - cat devenv/docker/blocks/mysql_tests/setup.sql | mysql -h mysql -P 3306 -u root
    -prootpass
  - go clean -testcache
  - ./bin/grabpl integration-tests --database mysql
  depends_on:
  - grabpl
  environment:
    GRAFANA_TEST_DB: mysql
    MYSQL_HOST: mysql
  image: grafana/build-container:1.5.0
  name: mysql-integration-tests
trigger:
  ref:
  - refs/heads/v[0-9]*
type: docker
volumes:
- host:
    path: /var/run/docker.sock
  name: docker
- name: postgres
  temp:
    medium: memory
- name: mysql
  temp:
    medium: memory
---
depends_on:
- oss-build-e2e-publish-release-branch
- oss-test-release-branch
- oss-integration-tests-release-branch
kind: pipeline
name: oss-windows-release-branch
platform:
  arch: amd64
  os: windows
  version: "1809"
services: []
steps:
- commands:
  - echo $env:DRONE_RUNNER_NAME
  image: mcr.microsoft.com/windows:1809
  name: identify-runner
- commands:
  - $$ProgressPreference = "SilentlyContinue"
  - Invoke-WebRequest https://grafana-downloads.storage.googleapis.com/grafana-build-pipeline/v2.9.4/windows/grabpl.exe
    -OutFile grabpl.exe
  image: grafana/ci-wix:0.1.1
  name: initialize
- commands:
  - $$gcpKey = $$env:GCP_KEY
  - '[System.Text.Encoding]::UTF8.GetString([System.Convert]::FromBase64String($$gcpKey))
    > gcpkey.json'
  - dos2unix gcpkey.json
  - gcloud auth activate-service-account --key-file=gcpkey.json
  - rm gcpkey.json
  - cp C:\App\nssm-2.24.zip .
  depends_on:
  - initialize
  environment:
    GCP_KEY:
      from_secret: gcp_key
    GITHUB_TOKEN:
      from_secret: github_token
    PRERELEASE_BUCKET:
      from_secret: prerelease_bucket
  image: grafana/ci-wix:0.1.1
  name: build-windows-installer
trigger:
  ref:
  - refs/heads/v[0-9]*
type: docker
volumes:
- host:
    path: /var/run/docker.sock
  name: docker
---
clone:
  disable: true
depends_on: []
image_pull_secrets:
- dockerconfigjson
kind: pipeline
name: enterprise-build-e2e-publish-release-branch
node:
  type: no-parallel
platform:
  arch: amd64
  os: linux
services: []
steps:
- commands:
  - mkdir -p bin
  - curl -fL -o bin/grabpl https://grafana-downloads.storage.googleapis.com/grafana-build-pipeline/v2.9.4/grabpl
  - chmod +x bin/grabpl
  image: byrnedo/alpine-curl:0.1.8
  name: grabpl
- commands:
  - echo $DRONE_RUNNER_NAME
  image: alpine:3.15
  name: identify-runner
- commands:
  - git clone "https://$${GITHUB_TOKEN}@github.com/grafana/grafana-enterprise.git"
  - cd grafana-enterprise
  - git checkout ${DRONE_BRANCH}
  environment:
    GITHUB_TOKEN:
      from_secret: github_token
  image: grafana/build-container:1.5.0
  name: clone-enterprise
- commands:
  - mv bin/grabpl /tmp/
  - rmdir bin
  - mv grafana-enterprise /tmp/
  - /tmp/grabpl init-enterprise  /tmp/grafana-enterprise
  - mv /tmp/grafana-enterprise/deployment_tools_config.json deployment_tools_config.json
  - mkdir bin
  - mv /tmp/grabpl bin/
  - make gen-go
  - ./bin/grabpl gen-version --build-id ${DRONE_BUILD_NUMBER}
  - yarn install --immutable
  depends_on:
  - clone-enterprise
  environment: {}
  image: grafana/build-container:1.5.0
  name: initialize
- commands:
  - ./bin/grabpl build-backend --jobs 8 --edition enterprise --build-id ${DRONE_BUILD_NUMBER}
    --no-pull-enterprise
  depends_on:
  - initialize
  environment: {}
  image: grafana/build-container:1.5.0
  name: build-backend
- commands:
  - ./bin/grabpl build-frontend --jobs 8 --edition enterprise --build-id ${DRONE_BUILD_NUMBER}
    --no-pull-enterprise
  depends_on:
  - initialize
  environment:
    NODE_OPTIONS: --max_old_space_size=8192
  image: grafana/build-container:1.5.0
  name: build-frontend
- commands:
  - ./bin/grabpl build-plugins --jobs 8 --edition enterprise --sign --signing-admin
  depends_on:
  - initialize
  environment:
    GRAFANA_API_KEY:
      from_secret: grafana_api_key
  image: grafana/build-container:1.5.0
  name: build-plugins
- commands:
  - ./bin/linux-amd64/grafana-cli cue validate-schema --grafana-root .
  depends_on:
  - build-backend
  image: grafana/build-container:1.5.0
  name: validate-scuemata
- commands:
  - '# Make sure the git tree is clean.'
  - '# Stashing changes, since packages that were produced in build-backend step are
    needed.'
  - git stash
  - ./bin/linux-amd64/grafana-cli cue gen-ts --grafana-root .
  - '# The above command generates Typescript files (*.gen.ts) from all appropriate
    .cue files.'
  - '# It is required that the generated Typescript be in sync with the input CUE
    files.'
  - '# ...Modulo eslint auto-fixes...:'
  - yarn run eslint . --ext .gen.ts --fix
  - '# If any filenames are emitted by the below script, run the generator command
    `grafana-cli cue gen-ts` locally and commit the result.'
  - ./scripts/clean-git-or-error.sh
  - '# Un-stash changes.'
  - git stash pop
  depends_on:
  - validate-scuemata
  image: grafana/build-container:1.5.0
  name: ensure-cuetsified
- commands:
  - ./bin/grabpl build-backend --jobs 8 --edition enterprise2 --build-id ${DRONE_BUILD_NUMBER}
    --variants linux-x64 --no-pull-enterprise
  depends_on:
  - initialize
  environment: {}
  image: grafana/build-container:1.5.0
  name: build-backend-enterprise2
- commands:
  - ./bin/grabpl package --jobs 8 --edition enterprise --build-id ${DRONE_BUILD_NUMBER}
    --no-pull-enterprise --sign
  depends_on:
  - build-plugins
  - build-backend
  - build-frontend
  - build-backend-enterprise2
  environment:
    GITHUB_TOKEN:
      from_secret: github_token
    GPG_KEY_PASSWORD:
      from_secret: gpg_key_password
    GPG_PRIV_KEY:
      from_secret: gpg_priv_key
    GPG_PUB_KEY:
      from_secret: gpg_pub_key
    GRAFANA_API_KEY:
      from_secret: grafana_api_key
  image: grafana/build-container:1.5.0
  name: package
- commands:
  - ls dist/*.tar.gz*
  - cp dist/*.tar.gz* packaging/docker/
  depends_on:
  - package
  image: grafana/build-container:1.5.0
  name: copy-packages-for-docker
- commands:
  - ./bin/grabpl build-docker --edition enterprise --shouldSave
  depends_on:
  - copy-packages-for-docker
  environment:
    GCP_KEY:
      from_secret: gcp_key
  image: google/cloud-sdk
  name: build-docker-images
  volumes:
  - name: docker
    path: /var/run/docker.sock
- commands:
  - ./bin/grabpl build-docker --edition enterprise --shouldSave --ubuntu
  depends_on:
  - copy-packages-for-docker
  environment:
    GCP_KEY:
      from_secret: gcp_key
  image: google/cloud-sdk
  name: build-docker-images-ubuntu
  volumes:
  - name: docker
    path: /var/run/docker.sock
- commands:
  - ./scripts/grafana-server/start-server
  depends_on:
  - build-plugins
  - build-backend
  - build-frontend
  detach: true
  environment:
    ARCH: linux-amd64
    PORT: 3001
    RUNDIR: scripts/grafana-server/tmp-grafana-enterprise
  image: grafana/build-container:1.5.0
  name: grafana-server
- commands:
  - apt-get install -y netcat
  - ./bin/grabpl e2e-tests --port 3001 --suite dashboards-suite --tries 3
  depends_on:
  - grafana-server
  environment:
    HOST: grafana-server
  image: cypress/included:9.3.1
  name: end-to-end-tests-dashboards-suite
- commands:
  - apt-get install -y netcat
  - ./bin/grabpl e2e-tests --port 3001 --suite smoke-tests-suite --tries 3
  depends_on:
  - grafana-server
  environment:
    HOST: grafana-server
  image: cypress/included:9.3.1
  name: end-to-end-tests-smoke-tests-suite
- commands:
  - apt-get install -y netcat
  - ./bin/grabpl e2e-tests --port 3001 --suite panels-suite --tries 3
  depends_on:
  - grafana-server
  environment:
    HOST: grafana-server
  image: cypress/included:9.3.1
  name: end-to-end-tests-panels-suite
- commands:
  - apt-get install -y netcat
  - ./bin/grabpl e2e-tests --port 3001 --suite various-suite --tries 3
  depends_on:
  - grafana-server
  environment:
    HOST: grafana-server
  image: cypress/included:9.3.1
  name: end-to-end-tests-various-suite
- commands:
  - apt-get update
  - apt-get install -yq zip
  - ls -lah ./e2e
  - find ./e2e -type f -name "*.mp4"
  - printenv GCP_GRAFANA_UPLOAD_ARTIFACTS_KEY > /tmp/gcpkey_upload_artifacts.json
  - gcloud auth activate-service-account --key-file=/tmp/gcpkey_upload_artifacts.json
  - find ./e2e -type f -name "*spec.ts.mp4" | zip e2e/videos.zip -@
  - gsutil cp e2e/videos.zip gs://$${E2E_TEST_ARTIFACTS_BUCKET}/${DRONE_BUILD_NUMBER}/artifacts/videos/videos.zip
  - export E2E_ARTIFACTS_VIDEO_ZIP=https://storage.googleapis.com/$${E2E_TEST_ARTIFACTS_BUCKET}/${DRONE_BUILD_NUMBER}/artifacts/videos/videos.zip
  - 'echo "E2E Test artifacts uploaded to: $${E2E_ARTIFACTS_VIDEO_ZIP}"'
  - 'curl -X POST https://api.github.com/repos/${DRONE_REPO}/statuses/${DRONE_COMMIT_SHA}
    -H "Authorization: token $${GITHUB_TOKEN}" -d "{\"state\":\"success\",\"target_url\":\"$${E2E_ARTIFACTS_VIDEO_ZIP}\",
    \"description\": \"Click on the details to download e2e recording videos\", \"context\":
    \"e2e_artifacts\"}"'
  depends_on:
  - end-to-end-tests-dashboards-suite
  - end-to-end-tests-panels-suite
  - end-to-end-tests-smoke-tests-suite
  - end-to-end-tests-various-suite
  environment:
    E2E_TEST_ARTIFACTS_BUCKET: releng-pipeline-artifacts-dev
    GCP_GRAFANA_UPLOAD_ARTIFACTS_KEY:
      from_secret: gcp_upload_artifacts_key
    GITHUB_TOKEN:
      from_secret: github_token
  image: google/cloud-sdk:367.0.0
  name: e2e-tests-artifacts-upload
  when:
    status:
    - success
    - failure
- commands:
  - yarn storybook:build
  - ./bin/grabpl verify-storybook
  depends_on:
  - build-frontend
  environment:
    NODE_OPTIONS: --max_old_space_size=4096
  image: grafana/build-container:1.5.0
  name: build-storybook
- commands:
  - ./bin/grabpl upload-cdn --edition enterprise --src-bucket "grafana-static-assets"
  depends_on:
  - package
  environment:
    GCP_KEY:
      from_secret: gcp_key
    PRERELEASE_BUCKET:
      from_secret: prerelease_bucket
  image: grafana/grafana-ci-deploy:1.3.1
  name: upload-cdn-assets
- commands:
  - ./bin/grabpl upload-packages --edition enterprise --packages-bucket grafana-downloads
  depends_on:
  - package
  environment:
    GCP_KEY:
      from_secret: gcp_key
    PRERELEASE_BUCKET:
      from_secret: prerelease_bucket
  image: grafana/grafana-ci-deploy:1.3.1
  name: upload-packages
- commands:
  - ./bin/grabpl package --jobs 8 --edition enterprise2 --build-id ${DRONE_BUILD_NUMBER}
    --no-pull-enterprise --variants linux-x64 --sign
  depends_on:
  - build-plugins
  - build-backend
  - build-frontend
  - build-backend-enterprise2
  environment:
    GITHUB_TOKEN:
      from_secret: github_token
    GPG_KEY_PASSWORD:
      from_secret: gpg_key_password
    GPG_PRIV_KEY:
      from_secret: gpg_priv_key
    GPG_PUB_KEY:
      from_secret: gpg_pub_key
    GRAFANA_API_KEY:
      from_secret: grafana_api_key
  image: grafana/build-container:1.5.0
  name: package-enterprise2
- commands:
  - ./bin/grabpl upload-cdn --edition enterprise2 --src-bucket "grafana-static-assets"
  depends_on:
  - package-enterprise2
  environment:
    GCP_KEY:
      from_secret: gcp_key
    PRERELEASE_BUCKET:
      from_secret: prerelease_bucket
  image: grafana/grafana-ci-deploy:1.3.1
  name: upload-cdn-assets-enterprise2
- commands:
  - ./bin/grabpl upload-packages --edition enterprise2 --packages-bucket grafana-downloads-enterprise2
  depends_on:
  - package-enterprise2
  environment:
    GCP_KEY:
      from_secret: gcp_key
    PRERELEASE_BUCKET:
      from_secret: prerelease_bucket
  image: grafana/grafana-ci-deploy:1.3.1
  name: upload-packages-enterprise2
trigger:
  ref:
  - refs/heads/v[0-9]*
type: docker
volumes:
- host:
    path: /var/run/docker.sock
  name: docker
- name: postgres
  temp:
    medium: memory
- name: mysql
  temp:
    medium: memory
---
clone:
  disable: true
depends_on: []
image_pull_secrets:
- dockerconfigjson
kind: pipeline
name: enterprise-test-release-branch
node:
  type: no-parallel
platform:
  arch: amd64
  os: linux
services: []
steps:
- commands:
  - mkdir -p bin
  - curl -fL -o bin/grabpl https://grafana-downloads.storage.googleapis.com/grafana-build-pipeline/v2.9.4/grabpl
  - chmod +x bin/grabpl
  image: byrnedo/alpine-curl:0.1.8
  name: grabpl
- commands:
  - echo $DRONE_RUNNER_NAME
  image: alpine:3.15
  name: identify-runner
- commands:
  - git clone "https://$${GITHUB_TOKEN}@github.com/grafana/grafana-enterprise.git"
  - cd grafana-enterprise
  - git checkout ${DRONE_BRANCH}
  environment:
    GITHUB_TOKEN:
      from_secret: github_token
  image: grafana/build-container:1.5.0
  name: clone-enterprise
- commands:
  - mv bin/grabpl /tmp/
  - rmdir bin
  - mv grafana-enterprise /tmp/
  - /tmp/grabpl init-enterprise  /tmp/grafana-enterprise
  - mv /tmp/grafana-enterprise/deployment_tools_config.json deployment_tools_config.json
  - mkdir bin
  - mv /tmp/grabpl bin/
  - make gen-go
  - ./bin/grabpl gen-version --build-id ${DRONE_BUILD_NUMBER}
  - yarn install --immutable
  depends_on:
  - clone-enterprise
  environment: {}
  image: grafana/build-container:1.5.0
  name: initialize
- commands:
  - |-
    echo -e "unknwon
    referer
    errorstring
    eror
    iam
    wan" > words_to_ignore.txt
  - codespell -I words_to_ignore.txt docs/
  - rm words_to_ignore.txt
  depends_on:
  - initialize
  image: grafana/build-container:1.5.0
  name: codespell
- commands:
  - ./bin/grabpl shellcheck
  depends_on:
  - initialize
  image: grafana/build-container:1.5.0
  name: shellcheck
- commands:
  - ./bin/grabpl lint-backend --edition enterprise
  depends_on:
  - initialize
  environment:
    CGO_ENABLED: "1"
  image: grafana/build-container:1.5.0
  name: lint-backend
- commands:
  - yarn run prettier:check
  - yarn run lint
  - yarn run i18n:compile
  - yarn run typecheck
  depends_on:
  - initialize
  environment:
    TEST_MAX_WORKERS: 50%
  image: grafana/build-container:1.5.0
  name: lint-frontend
- commands:
  - ./bin/grabpl test-backend --edition enterprise
  depends_on:
  - initialize
  image: grafana/build-container:1.5.0
  name: test-backend
- commands:
  - ./bin/grabpl integration-tests --edition enterprise
  depends_on:
  - initialize
  image: grafana/build-container:1.5.0
  name: test-backend-integration
- commands:
  - yarn run ci:test-frontend
  depends_on:
  - initialize
  environment:
    TEST_MAX_WORKERS: 50%
  image: grafana/build-container:1.5.0
  name: test-frontend
- commands:
  - ./bin/grabpl lint-backend --edition enterprise2
  depends_on:
  - initialize
  environment:
    CGO_ENABLED: "1"
  image: grafana/build-container:1.5.0
  name: lint-backend-enterprise2
- commands:
  - ./bin/grabpl test-backend --edition enterprise2
  depends_on:
  - initialize
  image: grafana/build-container:1.5.0
  name: test-backend-enterprise2
- commands:
  - ./bin/grabpl integration-tests --edition enterprise2
  depends_on:
  - initialize
  image: grafana/build-container:1.5.0
  name: test-backend-integration-enterprise2
trigger:
  ref:
  - refs/heads/v[0-9]*
type: docker
volumes:
- host:
    path: /var/run/docker.sock
  name: docker
---
clone:
  disable: true
depends_on: []
image_pull_secrets:
- dockerconfigjson
kind: pipeline
name: enterprise-integration-tests-release-branch
node:
  type: no-parallel
platform:
  arch: amd64
  os: linux
services:
- environment:
    PGDATA: /var/lib/postgresql/data/pgdata
    POSTGRES_DB: grafanatest
    POSTGRES_PASSWORD: grafanatest
    POSTGRES_USER: grafanatest
  image: postgres:12.3-alpine
  name: postgres
  volumes:
  - name: postgres
    path: /var/lib/postgresql/data/pgdata
- environment:
    MYSQL_DATABASE: grafana_tests
    MYSQL_PASSWORD: password
    MYSQL_ROOT_PASSWORD: rootpass
    MYSQL_USER: grafana
  image: mysql:5.6.48
  name: mysql
  volumes:
  - name: mysql
    path: /var/lib/mysql
- environment: {}
  image: redis:6.2.1-alpine
  name: redis
- environment: {}
  image: memcached:1.6.9-alpine
  name: memcached
steps:
- commands:
  - mkdir -p bin
  - curl -fL -o bin/grabpl https://grafana-downloads.storage.googleapis.com/grafana-build-pipeline/v2.9.4/grabpl
  - chmod +x bin/grabpl
  image: byrnedo/alpine-curl:0.1.8
  name: grabpl
- commands:
  - echo $DRONE_RUNNER_NAME
  image: alpine:3.15
  name: identify-runner
- commands:
  - git clone "https://$${GITHUB_TOKEN}@github.com/grafana/grafana-enterprise.git"
  - cd grafana-enterprise
  - git checkout ${DRONE_BRANCH}
  environment:
    GITHUB_TOKEN:
      from_secret: github_token
  image: grafana/build-container:1.5.0
  name: clone-enterprise
- commands:
  - mv bin/grabpl /tmp/
  - rmdir bin
  - mv grafana-enterprise /tmp/
  - /tmp/grabpl init-enterprise  /tmp/grafana-enterprise
  - mv /tmp/grafana-enterprise/deployment_tools_config.json deployment_tools_config.json
  - mkdir bin
  - mv /tmp/grabpl bin/
  - make gen-go
  - ./bin/grabpl gen-version --build-id ${DRONE_BUILD_NUMBER}
  - yarn install --immutable
  depends_on:
  - clone-enterprise
  environment: {}
  image: grafana/build-container:1.5.0
  name: initialize
- commands:
  - apt-get update
  - apt-get install -yq postgresql-client
  - dockerize -wait tcp://postgres:5432 -timeout 120s
  - psql -p 5432 -h postgres -U grafanatest -d grafanatest -f devenv/docker/blocks/postgres_tests/setup.sql
  - go clean -testcache
  - ./bin/grabpl integration-tests --database postgres
  depends_on:
  - initialize
  environment:
    GRAFANA_TEST_DB: postgres
    PGPASSWORD: grafanatest
    POSTGRES_HOST: postgres
  image: grafana/build-container:1.5.0
  name: postgres-integration-tests
- commands:
  - apt-get update
  - apt-get install -yq default-mysql-client
  - dockerize -wait tcp://mysql:3306 -timeout 120s
  - cat devenv/docker/blocks/mysql_tests/setup.sql | mysql -h mysql -P 3306 -u root
    -prootpass
  - go clean -testcache
  - ./bin/grabpl integration-tests --database mysql
  depends_on:
  - initialize
  environment:
    GRAFANA_TEST_DB: mysql
    MYSQL_HOST: mysql
  image: grafana/build-container:1.5.0
  name: mysql-integration-tests
- commands:
  - dockerize -wait tcp://redis:6379/0 -timeout 120s
  - ./bin/grabpl integration-tests
  depends_on:
  - initialize
  environment:
    REDIS_URL: redis://redis:6379/0
  image: grafana/build-container:1.5.0
  name: redis-integration-tests
- commands:
  - dockerize -wait tcp://memcached:11211 -timeout 120s
  - ./bin/grabpl integration-tests
  depends_on:
  - initialize
  environment:
    MEMCACHED_HOSTS: memcached:11211
  image: grafana/build-container:1.5.0
  name: memcached-integration-tests
trigger:
  ref:
  - refs/heads/v[0-9]*
type: docker
volumes:
- host:
    path: /var/run/docker.sock
  name: docker
- name: postgres
  temp:
    medium: memory
- name: mysql
  temp:
    medium: memory
---
clone:
  disable: true
depends_on:
- enterprise-build-e2e-publish-release-branch
- enterprise-test-release-branch
- enterprise-integration-tests-release-branch
image_pull_secrets:
- dockerconfigjson
kind: pipeline
name: enterprise-windows-release-branch
platform:
  arch: amd64
  os: windows
  version: "1809"
services: []
steps:
- commands:
  - echo $env:DRONE_RUNNER_NAME
  image: mcr.microsoft.com/windows:1809
  name: identify-runner
- commands:
  - $$ProgressPreference = "SilentlyContinue"
  - Invoke-WebRequest https://grafana-downloads.storage.googleapis.com/grafana-build-pipeline/v2.9.4/windows/grabpl.exe
    -OutFile grabpl.exe
  - git clone "https://$$env:GITHUB_TOKEN@github.com/grafana/grafana-enterprise.git"
  - cd grafana-enterprise
  - git checkout $$env:DRONE_BRANCH
  environment:
    GITHUB_TOKEN:
      from_secret: github_token
  image: grafana/ci-wix:0.1.1
  name: clone
- commands:
  - cp -r grafana-enterprise C:\App\grafana-enterprise
  - rm -r -force grafana-enterprise
  - cp grabpl.exe C:\App\grabpl.exe
  - rm -force grabpl.exe
  - C:\App\grabpl.exe init-enterprise --github-token $$env:GITHUB_TOKEN C:\App\grafana-enterprise
  - cp C:\App\grabpl.exe grabpl.exe
  depends_on:
  - clone
  environment:
    GITHUB_TOKEN:
      from_secret: github_token
  image: grafana/ci-wix:0.1.1
  name: initialize
- commands:
  - $$gcpKey = $$env:GCP_KEY
  - '[System.Text.Encoding]::UTF8.GetString([System.Convert]::FromBase64String($$gcpKey))
    > gcpkey.json'
  - dos2unix gcpkey.json
  - gcloud auth activate-service-account --key-file=gcpkey.json
  - rm gcpkey.json
  - cp C:\App\nssm-2.24.zip .
  depends_on:
  - initialize
  environment:
    GCP_KEY:
      from_secret: gcp_key
    GITHUB_TOKEN:
      from_secret: github_token
    PRERELEASE_BUCKET:
      from_secret: prerelease_bucket
  image: grafana/ci-wix:0.1.1
  name: build-windows-installer
trigger:
  ref:
  - refs/heads/v[0-9]*
type: docker
volumes:
- host:
    path: /var/run/docker.sock
  name: docker
---
kind: pipeline
name: scan-grafana/grafana:latest-image
platform:
  arch: amd64
  os: linux
steps:
- commands:
  - trivy --exit-code 0 --severity UNKNOWN,LOW,MEDIUM grafana/grafana:latest
  image: aquasec/trivy:0.21.0
  name: scan-unkown-low-medium-vulnerabilities
- commands:
  - trivy --exit-code 1 --severity HIGH,CRITICAL grafana/grafana:latest
  image: aquasec/trivy:0.21.0
  name: scan-high-critical-vulnerabilities
- image: plugins/slack
  name: slack-notify-failure
  settings:
    channel: grafana-backend-ops
    template: 'Nightly docker image scan job for grafana/grafana:latest failed: {{build.link}}'
    webhook:
      from_secret: slack_webhook_backend
  when:
    status: failure
trigger:
  cron: nightly
  event: cron
type: docker
---
kind: pipeline
name: scan-grafana/grafana:main-image
platform:
  arch: amd64
  os: linux
steps:
- commands:
  - trivy --exit-code 0 --severity UNKNOWN,LOW,MEDIUM grafana/grafana:main
  image: aquasec/trivy:0.21.0
  name: scan-unkown-low-medium-vulnerabilities
- commands:
  - trivy --exit-code 1 --severity HIGH,CRITICAL grafana/grafana:main
  image: aquasec/trivy:0.21.0
  name: scan-high-critical-vulnerabilities
- image: plugins/slack
  name: slack-notify-failure
  settings:
    channel: grafana-backend-ops
    template: 'Nightly docker image scan job for grafana/grafana:main failed: {{build.link}}'
    webhook:
      from_secret: slack_webhook_backend
  when:
    status: failure
trigger:
  cron: nightly
  event: cron
type: docker
---
kind: pipeline
name: scan-grafana/grafana:latest-ubuntu-image
platform:
  arch: amd64
  os: linux
steps:
- commands:
  - trivy --exit-code 0 --severity UNKNOWN,LOW,MEDIUM grafana/grafana:latest-ubuntu
  image: aquasec/trivy:0.21.0
  name: scan-unkown-low-medium-vulnerabilities
- commands:
  - trivy --exit-code 1 --severity HIGH,CRITICAL grafana/grafana:latest-ubuntu
  image: aquasec/trivy:0.21.0
  name: scan-high-critical-vulnerabilities
- image: plugins/slack
  name: slack-notify-failure
  settings:
    channel: grafana-backend-ops
    template: 'Nightly docker image scan job for grafana/grafana:latest-ubuntu failed:
      {{build.link}}'
    webhook:
      from_secret: slack_webhook_backend
  when:
    status: failure
trigger:
  cron: nightly
  event: cron
type: docker
---
kind: pipeline
name: scan-grafana/grafana:main-ubuntu-image
platform:
  arch: amd64
  os: linux
steps:
- commands:
  - trivy --exit-code 0 --severity UNKNOWN,LOW,MEDIUM grafana/grafana:main-ubuntu
  image: aquasec/trivy:0.21.0
  name: scan-unkown-low-medium-vulnerabilities
- commands:
  - trivy --exit-code 1 --severity HIGH,CRITICAL grafana/grafana:main-ubuntu
  image: aquasec/trivy:0.21.0
  name: scan-high-critical-vulnerabilities
- image: plugins/slack
  name: slack-notify-failure
  settings:
    channel: grafana-backend-ops
    template: 'Nightly docker image scan job for grafana/grafana:main-ubuntu failed:
      {{build.link}}'
    webhook:
      from_secret: slack_webhook_backend
  when:
    status: failure
trigger:
  cron: nightly
  event: cron
type: docker
---
get:
  name: .dockerconfigjson
  path: secret/data/common/gcr
kind: secret
name: dockerconfigjson
---
get:
  name: pat
  path: infra/data/ci/github/grafanabot
kind: secret
name: github_token
---
get:
  name: machine-user-token
  path: infra/data/ci/drone
kind: secret
name: drone_token
---
get:
  name: bucket
  path: infra/data/ci/grafana/prerelease
kind: secret
name: prerelease_bucket
---
get:
  name: credentials.json
  path: infra/data/ci/grafana/releng/artifacts-uploader-service-account
kind: secret
name: gcp_upload_artifacts_key
---
kind: signature
<<<<<<< HEAD
hmac: 6f97feb3f7c58cec202100fa41b3aa03ab0f1130e1c8604f5e20f7185929dfeb
=======
hmac: db5cfbb53d8385e4eab31a818388c5c3cc57693e4bcd0764dcf058fc2aa93cbe
>>>>>>> ea3e41ea

...<|MERGE_RESOLUTION|>--- conflicted
+++ resolved
@@ -486,7 +486,7 @@
   - make gen-go
   - ./bin/grabpl gen-version --build-id ${DRONE_BUILD_NUMBER}
   - yarn install --immutable
-  image: grafana/build-container:1.4.9
+  image: grafana/build-container:1.5.0
   name: initialize
 - commands:
   - yarn packages:build
@@ -495,7 +495,7 @@
   - ./scripts/ci-reference-docs-lint.sh ci
   depends_on:
   - initialize
-  image: grafana/build-container:1.4.9
+  image: grafana/build-container:1.5.0
   name: build-frontend-docs
 - commands:
   - mkdir -p /hugo/content/docs/grafana
@@ -856,18 +856,6 @@
   image: grafana/build-container:1.5.0
   name: publish-frontend-metrics
 - commands:
-<<<<<<< HEAD
-  - yarn packages:build
-  - yarn packages:docsExtract
-  - yarn packages:docsToMarkdown
-  - ./scripts/ci-reference-docs-lint.sh ci
-  depends_on:
-  - initialize
-  image: grafana/build-container:1.5.0
-  name: build-frontend-docs
-- commands:
-=======
->>>>>>> ea3e41ea
   - ls dist/*.tar.gz*
   - cp dist/*.tar.gz* packaging/docker/
   depends_on:
@@ -4317,10 +4305,6 @@
 name: gcp_upload_artifacts_key
 ---
 kind: signature
-<<<<<<< HEAD
-hmac: 6f97feb3f7c58cec202100fa41b3aa03ab0f1130e1c8604f5e20f7185929dfeb
-=======
-hmac: db5cfbb53d8385e4eab31a818388c5c3cc57693e4bcd0764dcf058fc2aa93cbe
->>>>>>> ea3e41ea
+hmac: e45da5b45c9db10c69737acdf559b88ab1cfbe651bb30ff790851c69b03ec995
 
 ...