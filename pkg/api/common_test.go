package api

import (
	"bytes"
	"context"
	"encoding/json"
	"fmt"
	"io"
	"net/http"
	"net/http/httptest"
	"path/filepath"
	"testing"

	"github.com/grafana/grafana/pkg/api/response"
	"github.com/grafana/grafana/pkg/api/routing"
	"github.com/grafana/grafana/pkg/bus"
	"github.com/grafana/grafana/pkg/infra/fs"
	"github.com/grafana/grafana/pkg/infra/log"
	"github.com/grafana/grafana/pkg/infra/remotecache"
	"github.com/grafana/grafana/pkg/infra/tracing"
	"github.com/grafana/grafana/pkg/infra/usagestats"
	"github.com/grafana/grafana/pkg/models"
	"github.com/grafana/grafana/pkg/services/accesscontrol"
	"github.com/grafana/grafana/pkg/services/accesscontrol/database"
	acmiddleware "github.com/grafana/grafana/pkg/services/accesscontrol/middleware"
	accesscontrolmock "github.com/grafana/grafana/pkg/services/accesscontrol/mock"
	"github.com/grafana/grafana/pkg/services/accesscontrol/ossaccesscontrol"
	"github.com/grafana/grafana/pkg/services/auth"
	"github.com/grafana/grafana/pkg/services/contexthandler"
	"github.com/grafana/grafana/pkg/services/dashboards"
	dashboardsstore "github.com/grafana/grafana/pkg/services/dashboards/database"
	dashboardservice "github.com/grafana/grafana/pkg/services/dashboards/manager"
	"github.com/grafana/grafana/pkg/services/featuremgmt"
	"github.com/grafana/grafana/pkg/services/ldap"
	"github.com/grafana/grafana/pkg/services/quota"
	"github.com/grafana/grafana/pkg/services/rendering"
	"github.com/grafana/grafana/pkg/services/searchusers"
	"github.com/grafana/grafana/pkg/services/searchusers/filters"
	"github.com/grafana/grafana/pkg/services/sqlstore"
	"github.com/grafana/grafana/pkg/services/stars"
	starstests "github.com/grafana/grafana/pkg/services/stars/starstests"
	"github.com/grafana/grafana/pkg/setting"
	"github.com/grafana/grafana/pkg/web"
	"github.com/stretchr/testify/require"
)

func loggedInUserScenario(t *testing.T, desc string, url string, routePattern string, fn scenarioFunc, sqlStore sqlstore.Store) {
	loggedInUserScenarioWithRole(t, desc, "GET", url, routePattern, models.ROLE_EDITOR, fn, sqlStore)
}

func loggedInUserScenarioWithRole(t *testing.T, desc string, method string, url string, routePattern string, role models.RoleType, fn scenarioFunc, sqlStore sqlstore.Store) {
	t.Run(fmt.Sprintf("%s %s", desc, url), func(t *testing.T) {
		t.Cleanup(bus.ClearBusHandlers)

		sc := setupScenarioContext(t, url)
		sc.sqlStore = sqlStore
		sc.defaultHandler = routing.Wrap(func(c *models.ReqContext) response.Response {
			sc.context = c
			sc.context.UserId = testUserID
			sc.context.OrgId = testOrgID
			sc.context.Login = testUserLogin
			sc.context.OrgRole = role
			if sc.handlerFunc != nil {
				return sc.handlerFunc(sc.context)
			}

			return nil
		})

		switch method {
		case "GET":
			sc.m.Get(routePattern, sc.defaultHandler)
		case "DELETE":
			sc.m.Delete(routePattern, sc.defaultHandler)
		}
		fn(sc)
	})
}

func anonymousUserScenario(t *testing.T, desc string, method string, url string, routePattern string, fn scenarioFunc) {
	t.Run(fmt.Sprintf("%s %s", desc, url), func(t *testing.T) {
		defer bus.ClearBusHandlers()

		sc := setupScenarioContext(t, url)
		sc.defaultHandler = routing.Wrap(func(c *models.ReqContext) response.Response {
			sc.context = c
			if sc.handlerFunc != nil {
				return sc.handlerFunc(sc.context)
			}

			return nil
		})

		switch method {
		case "GET":
			sc.m.Get(routePattern, sc.defaultHandler)
		case "DELETE":
			sc.m.Delete(routePattern, sc.defaultHandler)
		}

		fn(sc)
	})
}

func (sc *scenarioContext) fakeReq(method, url string) *scenarioContext {
	sc.resp = httptest.NewRecorder()
	req, err := http.NewRequest(method, url, nil)
	require.NoError(sc.t, err)
	req.Header.Add("Content-Type", "application/json")
	sc.req = req

	return sc
}

func (sc *scenarioContext) fakeReqWithParams(method, url string, queryParams map[string]string) *scenarioContext {
	sc.resp = httptest.NewRecorder()
	req, err := http.NewRequest(method, url, nil)
	// TODO: Depend on sc.t
	if sc.t != nil {
		require.NoError(sc.t, err)
	} else if err != nil {
		panic(fmt.Sprintf("Making request failed: %s", err))
	}

	req.Header.Add("Content-Type", "application/json")

	q := req.URL.Query()
	for k, v := range queryParams {
		q.Add(k, v)
	}
	req.URL.RawQuery = q.Encode()
	sc.req = req
	return sc
}

func (sc *scenarioContext) fakeReqNoAssertions(method, url string) *scenarioContext {
	sc.resp = httptest.NewRecorder()
	req, _ := http.NewRequest(method, url, nil)
	req.Header.Add("Content-Type", "application/json")
	sc.req = req

	return sc
}

func (sc *scenarioContext) fakeReqNoAssertionsWithCookie(method, url string, cookie http.Cookie) *scenarioContext {
	sc.resp = httptest.NewRecorder()
	http.SetCookie(sc.resp, &cookie)

	req, _ := http.NewRequest(method, url, nil)
	req.Header = http.Header{"Cookie": sc.resp.Header()["Set-Cookie"]}
	req.Header.Add("Content-Type", "application/json")
	sc.req = req

	return sc
}

type scenarioContext struct {
	t                    *testing.T
	cfg                  *setting.Cfg
	m                    *web.Mux
	context              *models.ReqContext
	resp                 *httptest.ResponseRecorder
	handlerFunc          handlerFunc
	defaultHandler       web.Handler
	req                  *http.Request
	url                  string
	userAuthTokenService *auth.FakeUserAuthTokenService
	sqlStore             sqlstore.Store
	authInfoService      *mockAuthInfoService
}

func (sc *scenarioContext) exec() {
	sc.m.ServeHTTP(sc.resp, sc.req)
}

type scenarioFunc func(c *scenarioContext)
type handlerFunc func(c *models.ReqContext) response.Response

func getContextHandler(t *testing.T, cfg *setting.Cfg) *contexthandler.ContextHandler {
	t.Helper()

	if cfg == nil {
		cfg = setting.NewCfg()
	}

	sqlStore := sqlstore.InitTestDB(t)
	remoteCacheSvc := &remotecache.RemoteCache{}
	cfg.RemoteCacheOptions = &setting.RemoteCacheOptions{
		Name: "database",
	}
	userAuthTokenSvc := auth.NewFakeUserAuthTokenService()
	renderSvc := &fakeRenderService{}
	authJWTSvc := models.NewFakeJWTService()
	tracer, err := tracing.InitializeTracerForTest()
	require.NoError(t, err)
	ctxHdlr := contexthandler.ProvideService(cfg, userAuthTokenSvc, authJWTSvc, remoteCacheSvc, renderSvc, sqlStore, tracer)

	return ctxHdlr
}

func setupScenarioContext(t *testing.T, url string) *scenarioContext {
	cfg := setting.NewCfg()
	sc := &scenarioContext{
		url: url,
		t:   t,
		cfg: cfg,
	}
	viewsPath, err := filepath.Abs("../../public/views")
	require.NoError(t, err)
	exists, err := fs.Exists(viewsPath)
	require.NoError(t, err)
	require.Truef(t, exists, "Views should be in %q", viewsPath)

	sc.m = web.New()
	sc.m.UseMiddleware(web.Renderer(viewsPath, "[[", "]]"))
	sc.m.Use(getContextHandler(t, cfg).Middleware)

	return sc
}

type fakeRenderService struct {
	rendering.Service
}

func (s *fakeRenderService) Init() error {
	return nil
}

func setupAccessControlScenarioContext(t *testing.T, cfg *setting.Cfg, url string, permissions []*accesscontrol.Permission) (*scenarioContext, *HTTPServer) {
	features := featuremgmt.WithFeatures(featuremgmt.FlagAccesscontrol)
	cfg.IsFeatureToggleEnabled = features.IsEnabled
	cfg.Quota.Enabled = false

	bus := bus.GetBus()
	hs := &HTTPServer{
		Cfg:                cfg,
		Bus:                bus,
		Live:               newTestLive(t),
		Features:           features,
		QuotaService:       &quota.QuotaService{Cfg: cfg},
		RouteRegister:      routing.NewRouteRegister(),
		AccessControl:      accesscontrolmock.New().WithPermissions(permissions),
		searchUsersService: searchusers.ProvideUsersService(bus, filters.ProvideOSSSearchUserFilter()),
		ldapGroups:         ldap.ProvideGroupsService(),
	}

	sc := setupScenarioContext(t, url)

	hs.registerRoutes()
	hs.RouteRegister.Register(sc.m.Router)

	return sc, hs
}

type accessControlTestCase struct {
	expectedCode int
	desc         string
	url          string
	method       string
	permissions  []*accesscontrol.Permission
}

// accessControlScenarioContext contains the setups for accesscontrol tests
type accessControlScenarioContext struct {
	// server we registered hs routes on.
	server *web.Mux

	// initCtx is used in a middleware to set the initial context
	// of the request server side. Can be used to pretend sign in.
	initCtx *models.ReqContext

	// hs is a minimal HTTPServer for the accesscontrol tests to pass.
	hs *HTTPServer

	// acmock is an accesscontrol mock used to fake users rights.
	acmock *accesscontrolmock.Mock

	// db is a test database initialized with InitTestDB
	db *sqlstore.SQLStore

	// cfg is the setting provider
	cfg *setting.Cfg

	dashboardsStore dashboards.Store
	starsManager    stars.Manager
}

func setAccessControlPermissions(acmock *accesscontrolmock.Mock, perms []*accesscontrol.Permission, org int64) {
	acmock.GetUserPermissionsFunc =
		func(_ context.Context, u *models.SignedInUser, _ accesscontrol.Options) ([]*accesscontrol.Permission, error) {
			if u.OrgId == org {
				return perms, nil
			}
			return nil, nil
		}
}

// setInitCtxSignedInUser sets a copy of the user in initCtx
func setInitCtxSignedInUser(initCtx *models.ReqContext, user models.SignedInUser) {
	initCtx.IsSignedIn = true
	initCtx.SignedInUser = &user
}

func setInitCtxSignedInViewer(initCtx *models.ReqContext) {
	initCtx.IsSignedIn = true
	initCtx.SignedInUser = &models.SignedInUser{UserId: testUserID, OrgId: 1, OrgRole: models.ROLE_VIEWER, Login: testUserLogin}
}

func setInitCtxSignedInEditor(initCtx *models.ReqContext) {
	initCtx.IsSignedIn = true
	initCtx.SignedInUser = &models.SignedInUser{UserId: testUserID, OrgId: 1, OrgRole: models.ROLE_EDITOR, Login: testUserLogin}
}

func setInitCtxSignedInOrgAdmin(initCtx *models.ReqContext) {
	initCtx.IsSignedIn = true
	initCtx.SignedInUser = &models.SignedInUser{UserId: testUserID, OrgId: 1, OrgRole: models.ROLE_ADMIN, Login: testUserLogin}
}

func setupSimpleHTTPServer(features *featuremgmt.FeatureManager) *HTTPServer {
	if features == nil {
		features = featuremgmt.WithFeatures()
	}
	cfg := setting.NewCfg()
	cfg.IsFeatureToggleEnabled = features.IsEnabled

	return &HTTPServer{
		Cfg:           cfg,
		Features:      features,
		Bus:           bus.GetBus(),
		AccessControl: accesscontrolmock.New().WithDisabled(),
	}
}

func setupHTTPServer(t *testing.T, useFakeAccessControl bool, enableAccessControl bool) accessControlScenarioContext {
	// Use a new conf
	features := featuremgmt.WithFeatures("accesscontrol", enableAccessControl)
	cfg := setting.NewCfg()
	cfg.IsFeatureToggleEnabled = features.IsEnabled

	return setupHTTPServerWithCfg(t, useFakeAccessControl, enableAccessControl, cfg)
}

func setupHTTPServerWithCfg(t *testing.T, useFakeAccessControl, enableAccessControl bool, cfg *setting.Cfg) accessControlScenarioContext {
	t.Helper()

	features := featuremgmt.WithFeatures("accesscontrol", enableAccessControl)
	cfg.IsFeatureToggleEnabled = features.IsEnabled

	var acmock *accesscontrolmock.Mock

	// Use a test DB
	db := sqlstore.InitTestDB(t)
	db.Cfg = cfg

	bus := bus.GetBus()

	dashboardsStore := dashboardsstore.ProvideDashboardStore(db)

	starsFake := starstests.NewStarsServiceFake()

	routeRegister := routing.NewRouteRegister()
	// Create minimal HTTP Server
	hs := &HTTPServer{
		Cfg:                cfg,
		Features:           features,
		Bus:                bus,
		Live:               newTestLive(t),
		QuotaService:       &quota.QuotaService{Cfg: cfg},
		RouteRegister:      routeRegister,
		SQLStore:           db,
		searchUsersService: searchusers.ProvideUsersService(bus, filters.ProvideOSSSearchUserFilter()),
<<<<<<< HEAD
		dashboardService:   dashboardservice.ProvideDashboardService(dashboardsStore, starsFake),
		StarsService:       starsFake,
=======
		dashboardService:   dashboardservice.ProvideDashboardService(dashboardsStore, nil),
>>>>>>> 09cde9a7
	}

	// Defining the accesscontrol service has to be done before registering routes
	if useFakeAccessControl {
		acmock = accesscontrolmock.New()
		if !enableAccessControl {
			acmock = acmock.WithDisabled()
		}
		hs.AccessControl = acmock
		teamPermissionService, err := ossaccesscontrol.ProvideTeamPermissions(routeRegister, db, acmock, database.ProvideService(db))
		require.NoError(t, err)
		hs.teamPermissionsService = teamPermissionService
	} else {
		ac := ossaccesscontrol.ProvideService(hs.Features, &usagestats.UsageStatsMock{T: t},
			database.ProvideService(db), routing.NewRouteRegister())
		hs.AccessControl = ac
		// Perform role registration
		err := hs.declareFixedRoles()
		require.NoError(t, err)
		err = ac.RegisterFixedRoles()
		require.NoError(t, err)
		teamPermissionService, err := ossaccesscontrol.ProvideTeamPermissions(routeRegister, db, ac, database.ProvideService(db))
		require.NoError(t, err)
		hs.teamPermissionsService = teamPermissionService
	}

	// Instantiate a new Server
	m := web.New()

	// middleware to set the test initial context
	initCtx := &models.ReqContext{}
	m.Use(func(c *web.Context) {
		initCtx.Context = c
		initCtx.Logger = log.New("api-test")
		c.Map(initCtx)
	})

	m.Use(acmiddleware.LoadPermissionsMiddleware(hs.AccessControl))

	// Register all routes
	hs.registerRoutes()
	hs.RouteRegister.Register(m.Router)

	return accessControlScenarioContext{
		server:          m,
		initCtx:         initCtx,
		hs:              hs,
		acmock:          acmock,
		db:              db,
		cfg:             cfg,
		dashboardsStore: dashboardsStore,
	}
}

func callAPI(server *web.Mux, method, path string, body io.Reader, t *testing.T) *httptest.ResponseRecorder {
	req, err := http.NewRequest(method, path, body)
	require.NoError(t, err)
	req.Header.Set("Content-Type", "application/json")
	recorder := httptest.NewRecorder()
	server.ServeHTTP(recorder, req)
	return recorder
}

func mockRequestBody(v interface{}) io.ReadCloser {
	b, _ := json.Marshal(v)
	return io.NopCloser(bytes.NewReader(b))
}<|MERGE_RESOLUTION|>--- conflicted
+++ resolved
@@ -369,12 +369,8 @@
 		RouteRegister:      routeRegister,
 		SQLStore:           db,
 		searchUsersService: searchusers.ProvideUsersService(bus, filters.ProvideOSSSearchUserFilter()),
-<<<<<<< HEAD
-		dashboardService:   dashboardservice.ProvideDashboardService(dashboardsStore, starsFake),
+		dashboardService:   dashboardservice.ProvideDashboardService(dashboardsStore, nil, starsFake),
 		StarsService:       starsFake,
-=======
-		dashboardService:   dashboardservice.ProvideDashboardService(dashboardsStore, nil),
->>>>>>> 09cde9a7
 	}
 
 	// Defining the accesscontrol service has to be done before registering routes
