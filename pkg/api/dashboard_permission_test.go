package api

import (
	"encoding/json"
	"fmt"
	"testing"

	"github.com/grafana/grafana/pkg/api/dtos"
	"github.com/grafana/grafana/pkg/api/response"
	"github.com/grafana/grafana/pkg/api/routing"
	"github.com/grafana/grafana/pkg/models"
	"github.com/grafana/grafana/pkg/services/dashboards/database"
	dashboardservice "github.com/grafana/grafana/pkg/services/dashboards/manager"
	"github.com/grafana/grafana/pkg/services/guardian"
	"github.com/grafana/grafana/pkg/services/sqlstore/mockstore"
	starstests "github.com/grafana/grafana/pkg/services/stars/starstests"
	"github.com/grafana/grafana/pkg/setting"
	"github.com/stretchr/testify/assert"
	"github.com/stretchr/testify/mock"
	"github.com/stretchr/testify/require"
)

func TestDashboardPermissionAPIEndpoint(t *testing.T) {
	t.Run("Dashboard permissions test", func(t *testing.T) {
		settings := setting.NewCfg()
		dashboardStore := &database.FakeDashboardStore{}
		starsFake := starstests.NewStarsServiceFake()
		defer dashboardStore.AssertExpectations(t)

		mockSQLStore := mockstore.NewSQLStoreMock()

		hs := &HTTPServer{
			Cfg:              settings,
<<<<<<< HEAD
			dashboardService: dashboardservice.ProvideDashboardService(dashboardStore, starsFake),
=======
			dashboardService: dashboardservice.ProvideDashboardService(dashboardStore, nil),
>>>>>>> 09cde9a7
			SQLStore:         mockSQLStore,
		}

		t.Run("Given user has no admin permissions", func(t *testing.T) {
			origNewGuardian := guardian.New
			t.Cleanup(func() {
				guardian.New = origNewGuardian
			})

			guardian.MockDashboardGuardian(&guardian.FakeDashboardGuardian{CanAdminValue: false})

			getDashboardQueryResult := models.NewDashboard("Dash")
			mockSQLStore := mockstore.NewSQLStoreMock()
			mockSQLStore.ExpectedDashboard = getDashboardQueryResult
			mockSQLStore.ExpectedError = nil
			hs.SQLStore = mockSQLStore
			loggedInUserScenarioWithRole(t, "When calling GET on", "GET", "/api/dashboards/id/1/permissions",
				"/api/dashboards/id/:dashboardId/permissions", models.ROLE_EDITOR, func(sc *scenarioContext) {
					callGetDashboardPermissions(sc, hs)
					assert.Equal(t, 403, sc.resp.Code)
				}, mockSQLStore)

			cmd := dtos.UpdateDashboardAclCommand{
				Items: []dtos.DashboardAclUpdateItem{
					{UserID: 1000, Permission: models.PERMISSION_ADMIN},
				},
			}

			dashboardStore.On("UpdateDashboardACL", mock.Anything, mock.Anything, mock.Anything).Return(nil).Once()
			updateDashboardPermissionScenario(t, updatePermissionContext{
				desc:         "When calling POST on",
				url:          "/api/dashboards/id/1/permissions",
				routePattern: "/api/dashboards/id/:dashboardId/permissions",
				cmd:          cmd,
				fn: func(sc *scenarioContext) {
					callUpdateDashboardPermissions(t, sc)
					assert.Equal(t, 403, sc.resp.Code)
				},
			}, hs)
		})

		t.Run("Given user has admin permissions and permissions to update", func(t *testing.T) {
			origNewGuardian := guardian.New
			t.Cleanup(func() {
				guardian.New = origNewGuardian
			})

			guardian.MockDashboardGuardian(&guardian.FakeDashboardGuardian{
				CanAdminValue:                    true,
				CheckPermissionBeforeUpdateValue: true,
				GetAclValue: []*models.DashboardAclInfoDTO{
					{OrgId: 1, DashboardId: 1, UserId: 2, Permission: models.PERMISSION_VIEW},
					{OrgId: 1, DashboardId: 1, UserId: 3, Permission: models.PERMISSION_EDIT},
					{OrgId: 1, DashboardId: 1, UserId: 4, Permission: models.PERMISSION_ADMIN},
					{OrgId: 1, DashboardId: 1, TeamId: 1, Permission: models.PERMISSION_VIEW},
					{OrgId: 1, DashboardId: 1, TeamId: 2, Permission: models.PERMISSION_ADMIN},
				},
			})

			mockSQLStore := mockstore.NewSQLStoreMock()
			mockSQLStore.ExpectedDashboard = models.NewDashboard("Dash")
			hs.SQLStore = mockSQLStore

			loggedInUserScenarioWithRole(t, "When calling GET on", "GET", "/api/dashboards/id/1/permissions",
				"/api/dashboards/id/:dashboardId/permissions", models.ROLE_ADMIN, func(sc *scenarioContext) {
					callGetDashboardPermissions(sc, hs)
					assert.Equal(t, 200, sc.resp.Code)

					var resp []*models.DashboardAclInfoDTO
					err := json.Unmarshal(sc.resp.Body.Bytes(), &resp)
					require.NoError(t, err)

					assert.Len(t, resp, 5)
					assert.Equal(t, int64(2), resp[0].UserId)
					assert.Equal(t, models.PERMISSION_VIEW, resp[0].Permission)
				}, mockSQLStore)

			cmd := dtos.UpdateDashboardAclCommand{
				Items: []dtos.DashboardAclUpdateItem{
					{UserID: 1000, Permission: models.PERMISSION_ADMIN},
				},
			}

			updateDashboardPermissionScenario(t, updatePermissionContext{
				desc:         "When calling POST on",
				url:          "/api/dashboards/id/1/permissions",
				routePattern: "/api/dashboards/id/:dashboardId/permissions",
				cmd:          cmd,
				fn: func(sc *scenarioContext) {
					callUpdateDashboardPermissions(t, sc)
					assert.Equal(t, 200, sc.resp.Code)
				},
			}, hs)
		})

		t.Run("When trying to add permissions with both a team and user", func(t *testing.T) {
			origNewGuardian := guardian.New
			t.Cleanup(func() {
				guardian.New = origNewGuardian
			})

			guardian.MockDashboardGuardian(&guardian.FakeDashboardGuardian{
				CanAdminValue:                    true,
				CheckPermissionBeforeUpdateValue: true,
			})

			cmd := dtos.UpdateDashboardAclCommand{
				Items: []dtos.DashboardAclUpdateItem{
					{UserID: 1000, TeamID: 1, Permission: models.PERMISSION_ADMIN},
				},
			}

			updateDashboardPermissionScenario(t, updatePermissionContext{
				desc:         "When calling POST on",
				url:          "/api/dashboards/id/1/permissions",
				routePattern: "/api/dashboards/id/:dashboardId/permissions",
				cmd:          cmd,
				fn: func(sc *scenarioContext) {
					callUpdateDashboardPermissions(t, sc)
					assert.Equal(t, 400, sc.resp.Code)
					respJSON, err := jsonMap(sc.resp.Body.Bytes())
					require.NoError(t, err)
					assert.Equal(t, models.ErrPermissionsWithUserAndTeamNotAllowed.Error(), respJSON["error"])
				},
			}, hs)
		})

		t.Run("When trying to update permissions with duplicate permissions", func(t *testing.T) {
			origNewGuardian := guardian.New
			t.Cleanup(func() {
				guardian.New = origNewGuardian
			})
			guardian.MockDashboardGuardian(&guardian.FakeDashboardGuardian{
				CanAdminValue:                    true,
				CheckPermissionBeforeUpdateValue: false,
				CheckPermissionBeforeUpdateError: guardian.ErrGuardianPermissionExists,
			})

			cmd := dtos.UpdateDashboardAclCommand{
				Items: []dtos.DashboardAclUpdateItem{
					{UserID: 1000, Permission: models.PERMISSION_ADMIN},
				},
			}

			updateDashboardPermissionScenario(t, updatePermissionContext{
				desc:         "When calling POST on",
				url:          "/api/dashboards/id/1/permissions",
				routePattern: "/api/dashboards/id/:dashboardId/permissions",
				cmd:          cmd,
				fn: func(sc *scenarioContext) {
					callUpdateDashboardPermissions(t, sc)
					assert.Equal(t, 400, sc.resp.Code)
				},
			}, hs)
		})

		t.Run("When trying to update team or user permissions with a role", func(t *testing.T) {
			role := models.ROLE_EDITOR
			cmds := []dtos.UpdateDashboardAclCommand{
				{
					Items: []dtos.DashboardAclUpdateItem{
						{UserID: 1000, Permission: models.PERMISSION_ADMIN, Role: &role},
					},
				},
				{
					Items: []dtos.DashboardAclUpdateItem{
						{TeamID: 1000, Permission: models.PERMISSION_ADMIN, Role: &role},
					},
				},
			}

			for _, cmd := range cmds {
				updateDashboardPermissionScenario(t, updatePermissionContext{
					desc:         "When calling POST on",
					url:          "/api/dashboards/id/1/permissions",
					routePattern: "/api/dashboards/id/:dashboardId/permissions",
					cmd:          cmd,
					fn: func(sc *scenarioContext) {
						callUpdateDashboardPermissions(t, sc)
						assert.Equal(t, 400, sc.resp.Code)
						respJSON, err := jsonMap(sc.resp.Body.Bytes())
						require.NoError(t, err)
						assert.Equal(t, models.ErrPermissionsWithRoleNotAllowed.Error(), respJSON["error"])
					},
				}, hs)
			}
		})

		t.Run("When trying to override inherited permissions with lower precedence", func(t *testing.T) {
			origNewGuardian := guardian.New
			t.Cleanup(func() {
				guardian.New = origNewGuardian
			})

			guardian.MockDashboardGuardian(&guardian.FakeDashboardGuardian{
				CanAdminValue:                    true,
				CheckPermissionBeforeUpdateValue: false,
				CheckPermissionBeforeUpdateError: guardian.ErrGuardianOverride},
			)

			cmd := dtos.UpdateDashboardAclCommand{
				Items: []dtos.DashboardAclUpdateItem{
					{UserID: 1000, Permission: models.PERMISSION_ADMIN},
				},
			}

			updateDashboardPermissionScenario(t, updatePermissionContext{
				desc:         "When calling POST on",
				url:          "/api/dashboards/id/1/permissions",
				routePattern: "/api/dashboards/id/:dashboardId/permissions",
				cmd:          cmd,
				fn: func(sc *scenarioContext) {
					callUpdateDashboardPermissions(t, sc)
					assert.Equal(t, 400, sc.resp.Code)
				},
			}, hs)
		})

		t.Run("Getting and updating dashboard permissions with hidden users", func(t *testing.T) {
			origNewGuardian := guardian.New
			settings.HiddenUsers = map[string]struct{}{
				"hiddenUser":  {},
				testUserLogin: {},
			}
			t.Cleanup(func() {
				guardian.New = origNewGuardian
				settings.HiddenUsers = make(map[string]struct{})
			})

			guardian.MockDashboardGuardian(&guardian.FakeDashboardGuardian{
				CanAdminValue:                    true,
				CheckPermissionBeforeUpdateValue: true,
				GetAclValue: []*models.DashboardAclInfoDTO{
					{OrgId: 1, DashboardId: 1, UserId: 2, UserLogin: "hiddenUser", Permission: models.PERMISSION_VIEW},
					{OrgId: 1, DashboardId: 1, UserId: 3, UserLogin: testUserLogin, Permission: models.PERMISSION_EDIT},
					{OrgId: 1, DashboardId: 1, UserId: 4, UserLogin: "user_1", Permission: models.PERMISSION_ADMIN},
				},
				GetHiddenAclValue: []*models.DashboardAcl{
					{OrgID: 1, DashboardID: 1, UserID: 2, Permission: models.PERMISSION_VIEW},
				},
			})

			mockSQLStore := mockstore.NewSQLStoreMock()
			var resp []*models.DashboardAclInfoDTO
			loggedInUserScenarioWithRole(t, "When calling GET on", "GET", "/api/dashboards/id/1/permissions",
				"/api/dashboards/id/:dashboardId/permissions", models.ROLE_ADMIN, func(sc *scenarioContext) {
					setUp()
					callGetDashboardPermissions(sc, hs)
					assert.Equal(t, 200, sc.resp.Code)

					err := json.Unmarshal(sc.resp.Body.Bytes(), &resp)
					require.NoError(t, err)

					assert.Len(t, resp, 2)
					assert.Equal(t, int64(3), resp[0].UserId)
					assert.Equal(t, models.PERMISSION_EDIT, resp[0].Permission)
					assert.Equal(t, int64(4), resp[1].UserId)
					assert.Equal(t, models.PERMISSION_ADMIN, resp[1].Permission)
				}, mockSQLStore)

			cmd := dtos.UpdateDashboardAclCommand{
				Items: []dtos.DashboardAclUpdateItem{
					{UserID: 1000, Permission: models.PERMISSION_ADMIN},
				},
			}
			for _, acl := range resp {
				cmd.Items = append(cmd.Items, dtos.DashboardAclUpdateItem{
					UserID:     acl.UserId,
					Permission: acl.Permission,
				})
			}
			assert.Len(t, cmd.Items, 3)

			var numOfItems []*models.DashboardAcl
			dashboardStore.On("UpdateDashboardACL", mock.Anything, mock.Anything, mock.Anything).Run(func(args mock.Arguments) {
				items := args.Get(2).([]*models.DashboardAcl)
				numOfItems = items
			}).Return(nil).Once()
			updateDashboardPermissionScenario(t, updatePermissionContext{
				desc:         "When calling POST on",
				url:          "/api/dashboards/id/1/permissions",
				routePattern: "/api/dashboards/id/:dashboardId/permissions",
				cmd:          cmd,
				fn: func(sc *scenarioContext) {
					sc.fakeReqWithParams("POST", sc.url, map[string]string{}).exec()
					assert.Equal(t, 200, sc.resp.Code)
					assert.Len(t, numOfItems, 4)
				},
			}, hs)
		})
	})
}

func callGetDashboardPermissions(sc *scenarioContext, hs *HTTPServer) {
	sc.handlerFunc = hs.GetDashboardPermissionList
	sc.fakeReqWithParams("GET", sc.url, map[string]string{}).exec()
}

func callUpdateDashboardPermissions(t *testing.T, sc *scenarioContext) {
	t.Helper()
	sc.fakeReqWithParams("POST", sc.url, map[string]string{}).exec()
}

type updatePermissionContext struct {
	desc         string
	url          string
	routePattern string
	cmd          dtos.UpdateDashboardAclCommand
	fn           scenarioFunc
}

func updateDashboardPermissionScenario(t *testing.T, ctx updatePermissionContext, hs *HTTPServer) {
	t.Run(fmt.Sprintf("%s %s", ctx.desc, ctx.url), func(t *testing.T) {
		sc := setupScenarioContext(t, ctx.url)

		sc.defaultHandler = routing.Wrap(func(c *models.ReqContext) response.Response {
			c.Req.Body = mockRequestBody(ctx.cmd)
			c.Req.Header.Add("Content-Type", "application/json")
			sc.context = c
			sc.context.OrgId = testOrgID
			sc.context.UserId = testUserID

			return hs.UpdateDashboardPermissions(c)
		})

		sc.m.Post(ctx.routePattern, sc.defaultHandler)

		ctx.fn(sc)
	})
}<|MERGE_RESOLUTION|>--- conflicted
+++ resolved
@@ -31,11 +31,7 @@
 
 		hs := &HTTPServer{
 			Cfg:              settings,
-<<<<<<< HEAD
-			dashboardService: dashboardservice.ProvideDashboardService(dashboardStore, starsFake),
-=======
-			dashboardService: dashboardservice.ProvideDashboardService(dashboardStore, nil),
->>>>>>> 09cde9a7
+			dashboardService: dashboardservice.ProvideDashboardService(dashboardStore, nil, starsFake),
 			SQLStore:         mockSQLStore,
 		}
 
