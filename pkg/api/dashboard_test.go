--- conflicted
+++ resolved
@@ -221,11 +221,7 @@
 			Live:                  newTestLive(t),
 			LibraryPanelService:   &mockLibraryPanelService{},
 			LibraryElementService: &mockLibraryElementService{},
-<<<<<<< HEAD
-			dashboardService:      service.ProvideDashboardService(dashboardStore, starsFake),
-=======
-			dashboardService:      service.ProvideDashboardService(dashboardStore, nil),
->>>>>>> 09cde9a7
+			dashboardService:      service.ProvideDashboardService(dashboardStore, nil, starsFake),
 			SQLStore:              mockSQLStore,
 		}
 		hs.SQLStore = mockSQLStore
@@ -946,11 +942,7 @@
 		LibraryPanelService:          &libraryPanelsService,
 		LibraryElementService:        &libraryElementsService,
 		ProvisioningService:          provisioningService,
-<<<<<<< HEAD
-		dashboardProvisioningService: service.ProvideDashboardService(dashboardStore, starsFake),
-=======
-		dashboardProvisioningService: service.ProvideDashboardService(dashboardStore, nil),
->>>>>>> 09cde9a7
+		dashboardProvisioningService: service.ProvideDashboardService(dashboardStore, nil, starsFake),
 		SQLStore:                     sc.sqlStore,
 	}
 
