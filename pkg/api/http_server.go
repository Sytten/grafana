--- conflicted
+++ resolved
@@ -140,11 +140,8 @@
 	commentsService              *comments.Service
 	AlertNotificationService     *alerting.AlertNotificationService
 	DashboardsnapshotsService    *dashboardsnapshots.Service
-<<<<<<< HEAD
 	StarsService                 stars.Manager
-=======
 	PluginSettings               *pluginsettings.ServiceImpl
->>>>>>> 190757b3
 }
 
 type ServerOptions struct {
@@ -175,12 +172,8 @@
 	notificationService *notifications.NotificationService, dashboardService dashboards.DashboardService,
 	dashboardProvisioningService dashboards.DashboardProvisioningService, folderService dashboards.FolderService,
 	datasourcePermissionsService DatasourcePermissionsService, alertNotificationService *alerting.AlertNotificationService,
-<<<<<<< HEAD
 	dashboardsnapshotsService *dashboardsnapshots.Service, commentsService *comments.Service,
-	starsService stars.Manager,
-=======
-	dashboardsnapshotsService *dashboardsnapshots.Service, commentsService *comments.Service, pluginSettings *pluginsettings.ServiceImpl,
->>>>>>> 190757b3
+	starsService stars.Manager, pluginSettings *pluginsettings.ServiceImpl,
 ) (*HTTPServer, error) {
 	web.Env = cfg.Env
 	m := web.New()
@@ -249,11 +242,8 @@
 		teamPermissionsService:       permissionsServices.GetTeamService(),
 		AlertNotificationService:     alertNotificationService,
 		DashboardsnapshotsService:    dashboardsnapshotsService,
-<<<<<<< HEAD
 		StarsService:                 starsService,
-=======
 		PluginSettings:               pluginSettings,
->>>>>>> 190757b3
 	}
 	if hs.Listener != nil {
 		hs.log.Debug("Using provided listener")
