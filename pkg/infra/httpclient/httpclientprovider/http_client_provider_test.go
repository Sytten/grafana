package httpclientprovider

import (
	"testing"

	sdkhttpclient "github.com/grafana/grafana-plugin-sdk-go/backend/httpclient"
<<<<<<< HEAD
=======
	"github.com/grafana/grafana/pkg/infra/tracing"
>>>>>>> 3be082b2
	"github.com/grafana/grafana/pkg/services/featuremgmt"
	"github.com/grafana/grafana/pkg/setting"
	"github.com/stretchr/testify/require"
)

func TestHTTPClientProvider(t *testing.T) {
	t.Run("When creating new provider and SigV4 is disabled should apply expected middleware", func(t *testing.T) {
		origNewProviderFunc := newProviderFunc
		providerOpts := []sdkhttpclient.ProviderOptions{}
		newProviderFunc = func(opts ...sdkhttpclient.ProviderOptions) *sdkhttpclient.Provider {
			providerOpts = opts
			return nil
		}
		t.Cleanup(func() {
			newProviderFunc = origNewProviderFunc
		})
<<<<<<< HEAD
		_ = New(&setting.Cfg{SigV4AuthEnabled: false}, featuremgmt.WithToggles())
=======
		tracer, err := tracing.InitializeTracerForTest()
		require.NoError(t, err)
		_ = New(&setting.Cfg{SigV4AuthEnabled: false}, tracer, featuremgmt.WithToggles())
>>>>>>> 3be082b2
		require.Len(t, providerOpts, 1)
		o := providerOpts[0]
		require.Len(t, o.Middlewares, 6)
		require.Equal(t, TracingMiddlewareName, o.Middlewares[0].(sdkhttpclient.MiddlewareName).MiddlewareName())
		require.Equal(t, DataSourceMetricsMiddlewareName, o.Middlewares[1].(sdkhttpclient.MiddlewareName).MiddlewareName())
		require.Equal(t, SetUserAgentMiddlewareName, o.Middlewares[2].(sdkhttpclient.MiddlewareName).MiddlewareName())
		require.Equal(t, sdkhttpclient.BasicAuthenticationMiddlewareName, o.Middlewares[3].(sdkhttpclient.MiddlewareName).MiddlewareName())
		require.Equal(t, sdkhttpclient.CustomHeadersMiddlewareName, o.Middlewares[4].(sdkhttpclient.MiddlewareName).MiddlewareName())
		require.Equal(t, ResponseLimitMiddlewareName, o.Middlewares[5].(sdkhttpclient.MiddlewareName).MiddlewareName())
	})

	t.Run("When creating new provider and SigV4 is enabled should apply expected middleware", func(t *testing.T) {
		origNewProviderFunc := newProviderFunc
		providerOpts := []sdkhttpclient.ProviderOptions{}
		newProviderFunc = func(opts ...sdkhttpclient.ProviderOptions) *sdkhttpclient.Provider {
			providerOpts = opts
			return nil
		}
		t.Cleanup(func() {
			newProviderFunc = origNewProviderFunc
		})
<<<<<<< HEAD
		_ = New(&setting.Cfg{SigV4AuthEnabled: true}, featuremgmt.WithToggles())
=======
		tracer, err := tracing.InitializeTracerForTest()
		require.NoError(t, err)
		_ = New(&setting.Cfg{SigV4AuthEnabled: true}, tracer, featuremgmt.WithToggles())
>>>>>>> 3be082b2
		require.Len(t, providerOpts, 1)
		o := providerOpts[0]
		require.Len(t, o.Middlewares, 7)
		require.Equal(t, TracingMiddlewareName, o.Middlewares[0].(sdkhttpclient.MiddlewareName).MiddlewareName())
		require.Equal(t, DataSourceMetricsMiddlewareName, o.Middlewares[1].(sdkhttpclient.MiddlewareName).MiddlewareName())
		require.Equal(t, SetUserAgentMiddlewareName, o.Middlewares[2].(sdkhttpclient.MiddlewareName).MiddlewareName())
		require.Equal(t, sdkhttpclient.BasicAuthenticationMiddlewareName, o.Middlewares[3].(sdkhttpclient.MiddlewareName).MiddlewareName())
		require.Equal(t, sdkhttpclient.CustomHeadersMiddlewareName, o.Middlewares[4].(sdkhttpclient.MiddlewareName).MiddlewareName())
		require.Equal(t, ResponseLimitMiddlewareName, o.Middlewares[5].(sdkhttpclient.MiddlewareName).MiddlewareName())
		require.Equal(t, SigV4MiddlewareName, o.Middlewares[6].(sdkhttpclient.MiddlewareName).MiddlewareName())
	})
}<|MERGE_RESOLUTION|>--- conflicted
+++ resolved
@@ -4,10 +4,7 @@
 	"testing"
 
 	sdkhttpclient "github.com/grafana/grafana-plugin-sdk-go/backend/httpclient"
-<<<<<<< HEAD
-=======
 	"github.com/grafana/grafana/pkg/infra/tracing"
->>>>>>> 3be082b2
 	"github.com/grafana/grafana/pkg/services/featuremgmt"
 	"github.com/grafana/grafana/pkg/setting"
 	"github.com/stretchr/testify/require"
@@ -24,13 +21,9 @@
 		t.Cleanup(func() {
 			newProviderFunc = origNewProviderFunc
 		})
-<<<<<<< HEAD
-		_ = New(&setting.Cfg{SigV4AuthEnabled: false}, featuremgmt.WithToggles())
-=======
 		tracer, err := tracing.InitializeTracerForTest()
 		require.NoError(t, err)
 		_ = New(&setting.Cfg{SigV4AuthEnabled: false}, tracer, featuremgmt.WithToggles())
->>>>>>> 3be082b2
 		require.Len(t, providerOpts, 1)
 		o := providerOpts[0]
 		require.Len(t, o.Middlewares, 6)
@@ -52,13 +45,9 @@
 		t.Cleanup(func() {
 			newProviderFunc = origNewProviderFunc
 		})
-<<<<<<< HEAD
-		_ = New(&setting.Cfg{SigV4AuthEnabled: true}, featuremgmt.WithToggles())
-=======
 		tracer, err := tracing.InitializeTracerForTest()
 		require.NoError(t, err)
 		_ = New(&setting.Cfg{SigV4AuthEnabled: true}, tracer, featuremgmt.WithToggles())
->>>>>>> 3be082b2
 		require.Len(t, providerOpts, 1)
 		o := providerOpts[0]
 		require.Len(t, o.Middlewares, 7)
