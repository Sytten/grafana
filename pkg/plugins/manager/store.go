package manager

import (
	"context"
	"fmt"
<<<<<<< HEAD
	"os"
=======
>>>>>>> 8869c830
	"path/filepath"
	"strings"

	"github.com/Masterminds/semver"

	"github.com/grafana/grafana/pkg/plugins"
	"github.com/grafana/grafana/pkg/plugins/backendplugin"
)

func (m *PluginManager) Plugin(_ context.Context, pluginID string) (plugins.PluginDTO, bool) {
	p, exists := m.plugin(pluginID)

	if !exists {
		return plugins.PluginDTO{}, false
	}

	return p.ToDTO(), true
}

func (m *PluginManager) Plugins(_ context.Context, pluginTypes ...plugins.Type) []plugins.PluginDTO {
	// if no types passed, assume all
	if len(pluginTypes) == 0 {
		pluginTypes = plugins.PluginTypes
	}

	var requestedTypes = make(map[plugins.Type]struct{})
	for _, pt := range pluginTypes {
		requestedTypes[pt] = struct{}{}
	}

	pluginsList := make([]plugins.PluginDTO, 0)
	for _, p := range m.plugins() {
		if _, exists := requestedTypes[p.Type]; exists {
			pluginsList = append(pluginsList, p.ToDTO())
		}
	}
	return pluginsList
}

<<<<<<< HEAD
func (m *PluginManager) Add(ctx context.Context, pluginID, version string, repo plugins.Repository) error {
	if version != "" && !isSemVerExpr(version) {
		return plugins.ErrInvalidPluginVersionFormat
	}

	var newPluginArchive *plugins.PluginArchiveInfo
=======
func (m *PluginManager) Add(ctx context.Context, pluginID, version string) error {
	var pluginZipURL string

>>>>>>> 8869c830
	if plugin, exists := m.plugin(pluginID); exists {
		if !plugin.IsExternalPlugin() {
			return plugins.ErrInstallCorePlugin
		}

		if plugin.Info.Version == version {
			return plugins.DuplicateError{
				PluginID:          plugin.ID,
				ExistingPluginDir: plugin.PluginDir,
			}
		}

<<<<<<< HEAD
		// get plugin update information to confirm if target update is possible
		dlOpts, err := repo.GetDownloadOptions(ctx, pluginID, version)
=======
		// get plugin update information to confirm if upgrading is possible
		updateInfo, err := m.pluginInstaller.GetUpdateInfo(ctx, pluginID, version, grafanaComURL)
>>>>>>> 8869c830
		if err != nil {
			return err
		}

		// if existing plugin version is the same as the target update version
		if dlOpts.Version == plugin.Info.Version {
			return plugins.DuplicateError{
				PluginID:          plugin.ID,
				ExistingPluginDir: plugin.PluginDir,
			}
		}

		if dlOpts.PluginZipURL == "" && dlOpts.Version == "" {
			return fmt.Errorf("could not determine update options for %s", pluginID)
		}

		// remove existing installation of plugin
		err = m.Remove(ctx, plugin.ID)
		if err != nil {
			return err
		}
<<<<<<< HEAD

		if dlOpts.PluginZipURL != "" {
			newPluginArchive, err = repo.DownloadWithURL(ctx, pluginID, dlOpts.PluginZipURL)
			if err != nil {
				return err
			}
		} else {
			newPluginArchive, err = repo.Download(ctx, pluginID, dlOpts.Version)
			if err != nil {
				return err
			}
		}
	} else {
		var err error
		newPluginArchive, err = repo.Download(ctx, pluginID, version)
		if err != nil {
			return err
		}
	}

	err := m.loadPlugins(newPluginArchive.Path)
=======
	}

	err := m.pluginInstaller.Install(ctx, pluginID, version, m.cfg.PluginsPath, pluginZipURL, grafanaComURL)
	if err != nil {
		return err
	}

	err = m.loadPlugins(m.cfg.PluginsPath)
	if err != nil {
		return err
	}

	return nil
}

func (m *PluginManager) AddWithFactory(_ context.Context, pluginID string, factory backendplugin.PluginFactoryFunc,
	pathResolver plugins.PluginPathResolver) error {
	if m.isRegistered(pluginID) {
		return fmt.Errorf("plugin %s is already registered", pluginID)
	}

	path, err := pathResolver()
	if err != nil {
		return err
	}

	p, err := m.pluginLoader.LoadWithFactory(path, factory)
	if err != nil {
		return err
	}
	err = m.register(p)
>>>>>>> 8869c830
	if err != nil {
		m.log.Error("Could not load plugin", "path", newPluginArchive.Path, "err", err)
		return err
	}
	return nil
}

func (m *PluginManager) Remove(ctx context.Context, pluginID string) error {
	plugin, exists := m.plugin(pluginID)
	if !exists {
		return plugins.ErrPluginNotInstalled
	}

	if !plugin.IsExternalPlugin() {
		return plugins.ErrUninstallCorePlugin
	}

	// extra security check to ensure we only remove plugins that are located in the configured plugins directory
	path, err := filepath.Rel(m.cfg.PluginsPath, plugin.PluginDir)
	if err != nil || strings.HasPrefix(path, ".."+string(filepath.Separator)) {
		return plugins.ErrUninstallOutsideOfPluginDir
	}

	if m.isRegistered(pluginID) {
		err := m.unregisterAndStop(ctx, plugin)
		if err != nil {
			return err
		}
	}

	// verify it's a plugin directory
	if _, err := os.Stat(filepath.Join(plugin.PluginDir, "plugin.json")); err != nil {
		if os.IsNotExist(err) {
			if _, err := os.Stat(filepath.Join(plugin.PluginDir, "dist", "plugin.json")); err != nil {
				if os.IsNotExist(err) {
					return fmt.Errorf("tried to remove %s, but it doesn't seem to be a plugin", plugin.PluginDir)
				}
			}
		}
	}

	m.log.Info("Uninstalling plugin %v", plugin.PluginDir)

	return os.RemoveAll(plugin.PluginDir)
}

func isSemVerExpr(version string) bool {
	if version == "" {
		return false
	}

	_, err := semver.NewConstraint(version)

	return err == nil
}<|MERGE_RESOLUTION|>--- conflicted
+++ resolved
@@ -3,10 +3,7 @@
 import (
 	"context"
 	"fmt"
-<<<<<<< HEAD
 	"os"
-=======
->>>>>>> 8869c830
 	"path/filepath"
 	"strings"
 
@@ -46,18 +43,12 @@
 	return pluginsList
 }
 
-<<<<<<< HEAD
 func (m *PluginManager) Add(ctx context.Context, pluginID, version string, repo plugins.Repository) error {
 	if version != "" && !isSemVerExpr(version) {
 		return plugins.ErrInvalidPluginVersionFormat
 	}
 
 	var newPluginArchive *plugins.PluginArchiveInfo
-=======
-func (m *PluginManager) Add(ctx context.Context, pluginID, version string) error {
-	var pluginZipURL string
-
->>>>>>> 8869c830
 	if plugin, exists := m.plugin(pluginID); exists {
 		if !plugin.IsExternalPlugin() {
 			return plugins.ErrInstallCorePlugin
@@ -70,13 +61,8 @@
 			}
 		}
 
-<<<<<<< HEAD
 		// get plugin update information to confirm if target update is possible
 		dlOpts, err := repo.GetDownloadOptions(ctx, pluginID, version)
-=======
-		// get plugin update information to confirm if upgrading is possible
-		updateInfo, err := m.pluginInstaller.GetUpdateInfo(ctx, pluginID, version, grafanaComURL)
->>>>>>> 8869c830
 		if err != nil {
 			return err
 		}
@@ -98,7 +84,6 @@
 		if err != nil {
 			return err
 		}
-<<<<<<< HEAD
 
 		if dlOpts.PluginZipURL != "" {
 			newPluginArchive, err = repo.DownloadWithURL(ctx, pluginID, dlOpts.PluginZipURL)
@@ -120,16 +105,8 @@
 	}
 
 	err := m.loadPlugins(newPluginArchive.Path)
-=======
-	}
-
-	err := m.pluginInstaller.Install(ctx, pluginID, version, m.cfg.PluginsPath, pluginZipURL, grafanaComURL)
 	if err != nil {
-		return err
-	}
-
-	err = m.loadPlugins(m.cfg.PluginsPath)
-	if err != nil {
+		m.log.Error("Could not load plugin", "path", newPluginArchive.Path, "err", err)
 		return err
 	}
 
@@ -152,9 +129,7 @@
 		return err
 	}
 	err = m.register(p)
->>>>>>> 8869c830
 	if err != nil {
-		m.log.Error("Could not load plugin", "path", newPluginArchive.Path, "err", err)
 		return err
 	}
 	return nil
