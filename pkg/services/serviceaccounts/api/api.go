package api

import (
	"context"
	"errors"
	"net/http"
	"strconv"

	"github.com/grafana/grafana/pkg/api/dtos"
	"github.com/grafana/grafana/pkg/api/response"
	"github.com/grafana/grafana/pkg/api/routing"
	"github.com/grafana/grafana/pkg/infra/log"
	"github.com/grafana/grafana/pkg/middleware"
	"github.com/grafana/grafana/pkg/models"
	"github.com/grafana/grafana/pkg/services/accesscontrol"
	acmiddleware "github.com/grafana/grafana/pkg/services/accesscontrol/middleware"
	"github.com/grafana/grafana/pkg/services/featuremgmt"
	"github.com/grafana/grafana/pkg/services/serviceaccounts"
	"github.com/grafana/grafana/pkg/setting"
	"github.com/grafana/grafana/pkg/web"
)

type APIKeyStore interface {
	AddAPIKey(ctx context.Context, cmd *models.AddApiKeyCommand) error
	GetApiKeyById(ctx context.Context, query *models.GetApiKeyByIdQuery) error
	DeleteApiKey(ctx context.Context, cmd *models.DeleteApiKeyCommand) error
}

type ServiceAccountsAPI struct {
	cfg            *setting.Cfg
	service        serviceaccounts.Service
	accesscontrol  accesscontrol.AccessControl
	RouterRegister routing.RouteRegister
	store          serviceaccounts.Store
	apiKeyStore    APIKeyStore
	log            log.Logger
}

type serviceAccountIdDTO struct {
	Id      int64  `json:"id"`
	Message string `json:"message"`
}

func NewServiceAccountsAPI(
	cfg *setting.Cfg,
	service serviceaccounts.Service,
	accesscontrol accesscontrol.AccessControl,
	routerRegister routing.RouteRegister,
	store serviceaccounts.Store,
	apiKeyStore APIKeyStore,
) *ServiceAccountsAPI {
	return &ServiceAccountsAPI{
		cfg:            cfg,
		service:        service,
		accesscontrol:  accesscontrol,
		RouterRegister: routerRegister,
		store:          store,
		apiKeyStore:    apiKeyStore,
		log:            log.New("serviceaccounts.api"),
	}
}

func (api *ServiceAccountsAPI) RegisterAPIEndpoints(
	features featuremgmt.FeatureToggles,
) {
	if !features.IsEnabled(featuremgmt.FlagServiceAccounts) {
		return
	}

	auth := acmiddleware.Middleware(api.accesscontrol)
	api.RouterRegister.Group("/api/serviceaccounts", func(serviceAccountsRoute routing.RouteRegister) {
		serviceAccountsRoute.Get("/", auth(middleware.ReqOrgAdmin, accesscontrol.EvalPermission(serviceaccounts.ActionRead, serviceaccounts.ScopeAll)), routing.Wrap(api.ListServiceAccounts))
		serviceAccountsRoute.Post("/", auth(middleware.ReqOrgAdmin,
			accesscontrol.EvalPermission(serviceaccounts.ActionCreate)), routing.Wrap(api.CreateServiceAccount))
		serviceAccountsRoute.Get("/:serviceAccountId", auth(middleware.ReqOrgAdmin,
			accesscontrol.EvalPermission(serviceaccounts.ActionRead, serviceaccounts.ScopeID)), routing.Wrap(api.RetrieveServiceAccount))
		serviceAccountsRoute.Patch("/:serviceAccountId", auth(middleware.ReqOrgAdmin,
			accesscontrol.EvalPermission(serviceaccounts.ActionWrite, serviceaccounts.ScopeID)), routing.Wrap(api.updateServiceAccount))
		serviceAccountsRoute.Delete("/:serviceAccountId", auth(middleware.ReqOrgAdmin, accesscontrol.EvalPermission(serviceaccounts.ActionDelete, serviceaccounts.ScopeID)), routing.Wrap(api.DeleteServiceAccount))
		serviceAccountsRoute.Post("/upgradeall", auth(middleware.ReqOrgAdmin, accesscontrol.EvalPermission(serviceaccounts.ActionCreate)), routing.Wrap(api.UpgradeServiceAccounts))
		serviceAccountsRoute.Post("/convert/:keyId", auth(middleware.ReqOrgAdmin, accesscontrol.EvalPermission(serviceaccounts.ActionCreate, serviceaccounts.ScopeID)), routing.Wrap(api.ConvertToServiceAccount))
		serviceAccountsRoute.Get("/:serviceAccountId/tokens", auth(middleware.ReqOrgAdmin,
			accesscontrol.EvalPermission(serviceaccounts.ActionRead, serviceaccounts.ScopeID)), routing.Wrap(api.ListTokens))
		serviceAccountsRoute.Post("/:serviceAccountId/tokens", auth(middleware.ReqOrgAdmin,
			accesscontrol.EvalPermission(serviceaccounts.ActionWrite, serviceaccounts.ScopeID)), routing.Wrap(api.CreateToken))
		serviceAccountsRoute.Delete("/:serviceAccountId/tokens/:tokenId", auth(middleware.ReqOrgAdmin,
			accesscontrol.EvalPermission(serviceaccounts.ActionWrite, serviceaccounts.ScopeID)), routing.Wrap(api.DeleteToken))
	})
}

// POST /api/serviceaccounts
func (api *ServiceAccountsAPI) CreateServiceAccount(c *models.ReqContext) response.Response {
	cmd := serviceaccounts.CreateServiceAccountForm{}
	if err := web.Bind(c.Req, &cmd); err != nil {
		return response.Error(http.StatusBadRequest, "Bad request data", err)
	}
	cmd.OrgID = c.OrgId

	user, err := api.service.CreateServiceAccount(c.Req.Context(), &cmd)
	switch {
	case errors.Is(err, serviceaccounts.ErrServiceAccountNotFound):
		return response.Error(http.StatusBadRequest, "Failed to create role with the provided name", err)
	case err != nil:
		return response.Error(http.StatusInternalServerError, "Failed to create service account", err)
	}
	sa := &serviceAccountIdDTO{
		Id:      user.Id,
		Message: "Service account created",
	}
	return response.JSON(http.StatusCreated, sa)
}

func (api *ServiceAccountsAPI) DeleteServiceAccount(ctx *models.ReqContext) response.Response {
	scopeID, err := strconv.ParseInt(web.Params(ctx.Req)[":serviceAccountId"], 10, 64)
	if err != nil {
		return response.Error(http.StatusBadRequest, "serviceAccountId is invalid", err)
	}
	err = api.service.DeleteServiceAccount(ctx.Req.Context(), ctx.OrgId, scopeID)
	if err != nil {
		return response.Error(http.StatusInternalServerError, "Service account deletion error", err)
	}
	return response.Success("service account deleted")
}

func (api *ServiceAccountsAPI) UpgradeServiceAccounts(ctx *models.ReqContext) response.Response {
	if err := api.store.UpgradeServiceAccounts(ctx.Req.Context()); err == nil {
		return response.Success("service accounts upgraded")
	} else {
		return response.Error(http.StatusInternalServerError, "Internal server error", err)
	}
}

func (api *ServiceAccountsAPI) ConvertToServiceAccount(ctx *models.ReqContext) response.Response {
	keyId, err := strconv.ParseInt(web.Params(ctx.Req)[":keyId"], 10, 64)
	if err != nil {
		return response.Error(http.StatusBadRequest, "keyId is invalid", err)
	}
	if err := api.store.ConvertToServiceAccounts(ctx.Req.Context(), []int64{keyId}); err == nil {
		return response.Success("service accounts converted")
	} else {
		return response.Error(500, "Internal server error", err)
	}
}

func (api *ServiceAccountsAPI) ListServiceAccounts(c *models.ReqContext) response.Response {
	serviceAccounts, err := api.store.ListServiceAccounts(c.Req.Context(), c.OrgId, -1)
	if err != nil {
		return response.Error(http.StatusInternalServerError, "Failed to list service accounts", err)
	}

	saIDs := map[string]bool{}
	for i := range serviceAccounts {
		serviceAccounts[i].AvatarUrl = dtos.GetGravatarUrlWithDefault("", serviceAccounts[i].Name)
		saIDs[strconv.FormatInt(serviceAccounts[i].Id, 10)] = true
	}

	metadata := api.getAccessControlMetadata(c, saIDs)
	if len(metadata) > 0 {
		for i := range serviceAccounts {
			serviceAccounts[i].AccessControl = metadata[strconv.FormatInt(serviceAccounts[i].Id, 10)]
		}
	}

	return response.JSON(http.StatusOK, serviceAccounts)
}

func (api *ServiceAccountsAPI) getAccessControlMetadata(c *models.ReqContext, saIDs map[string]bool) map[string]accesscontrol.Metadata {
	if api.accesscontrol.IsDisabled() || !c.QueryBool("accesscontrol") {
		return map[string]accesscontrol.Metadata{}
<<<<<<< HEAD
	}

	if c.SignedInUser.Permissions == nil {
		return map[string]accesscontrol.Metadata{}
	}

	permissions, ok := c.SignedInUser.Permissions[c.OrgId]
	if !ok {
		return map[string]accesscontrol.Metadata{}
	}

=======
	}

	if c.SignedInUser.Permissions == nil {
		return map[string]accesscontrol.Metadata{}
	}

	permissions, ok := c.SignedInUser.Permissions[c.OrgId]
	if !ok {
		return map[string]accesscontrol.Metadata{}
	}

>>>>>>> ea3e41ea
	return accesscontrol.GetResourcesMetadata(c.Req.Context(), permissions, "serviceaccounts", saIDs)
}

func (api *ServiceAccountsAPI) RetrieveServiceAccount(ctx *models.ReqContext) response.Response {
	scopeID, err := strconv.ParseInt(web.Params(ctx.Req)[":serviceAccountId"], 10, 64)
	if err != nil {
		return response.Error(http.StatusBadRequest, "serviceAccountId is invalid", err)
	}

	serviceAccount, err := api.store.RetrieveServiceAccount(ctx.Req.Context(), ctx.OrgId, scopeID)
	if err != nil {
		switch {
		case errors.Is(err, serviceaccounts.ErrServiceAccountNotFound):
			return response.Error(http.StatusNotFound, "Failed to retrieve service account", err)
		default:
			return response.Error(http.StatusInternalServerError, "Failed to retrieve service account", err)
		}
	}

	serviceAccount.AvatarUrl = dtos.GetGravatarUrlWithDefault("", serviceAccount.Name)

	return response.JSON(http.StatusOK, serviceAccount)
}

func (api *ServiceAccountsAPI) updateServiceAccount(c *models.ReqContext) response.Response {
	scopeID, err := strconv.ParseInt(web.Params(c.Req)[":serviceAccountId"], 10, 64)
	if err != nil {
		return response.Error(http.StatusBadRequest, "serviceAccountId is invalid", err)
	}

	cmd := &serviceaccounts.UpdateServiceAccountForm{}
	if err := web.Bind(c.Req, &cmd); err != nil {
		return response.Error(http.StatusBadRequest, "bad request data", err)
	}

	if cmd.Role != nil && !cmd.Role.IsValid() {
		return response.Error(http.StatusBadRequest, "Invalid role specified", nil)
	}

	resp, err := api.store.UpdateServiceAccount(c.Req.Context(), c.OrgId, scopeID, cmd)
	if err != nil {
		switch {
		case errors.Is(err, serviceaccounts.ErrServiceAccountNotFound):
			return response.Error(http.StatusNotFound, "Failed to retrieve service account", err)
		default:
			return response.Error(http.StatusInternalServerError, "Failed update service account", err)
		}
	}

	return response.JSON(http.StatusOK, resp)
}<|MERGE_RESOLUTION|>--- conflicted
+++ resolved
@@ -167,7 +167,6 @@
 func (api *ServiceAccountsAPI) getAccessControlMetadata(c *models.ReqContext, saIDs map[string]bool) map[string]accesscontrol.Metadata {
 	if api.accesscontrol.IsDisabled() || !c.QueryBool("accesscontrol") {
 		return map[string]accesscontrol.Metadata{}
-<<<<<<< HEAD
 	}
 
 	if c.SignedInUser.Permissions == nil {
@@ -179,19 +178,6 @@
 		return map[string]accesscontrol.Metadata{}
 	}
 
-=======
-	}
-
-	if c.SignedInUser.Permissions == nil {
-		return map[string]accesscontrol.Metadata{}
-	}
-
-	permissions, ok := c.SignedInUser.Permissions[c.OrgId]
-	if !ok {
-		return map[string]accesscontrol.Metadata{}
-	}
-
->>>>>>> ea3e41ea
 	return accesscontrol.GetResourcesMetadata(c.Req.Context(), permissions, "serviceaccounts", saIDs)
 }
 
