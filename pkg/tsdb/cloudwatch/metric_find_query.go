package cloudwatch

import (
	"context"
	"errors"
	"fmt"
	"reflect"
	"sort"
	"strings"
	"sync"
	"time"

	"github.com/aws/aws-sdk-go/aws"
	"github.com/aws/aws-sdk-go/aws/awsutil"
	"github.com/aws/aws-sdk-go/service/cloudwatch"
	"github.com/aws/aws-sdk-go/service/ec2"
	"github.com/aws/aws-sdk-go/service/resourcegroupstaggingapi"
	"github.com/grafana/grafana/pkg/components/simplejson"
	"github.com/grafana/grafana/pkg/infra/metrics"
	"github.com/grafana/grafana/pkg/tsdb"
)

var metricsMap map[string][]string
var dimensionsMap map[string][]string

type suggestData struct {
	Text  string
	Value string
}

type CustomMetricsCache struct {
	Expire time.Time
	Cache  []string
}

var regionCache sync.Map

func init() {
	metricsMap = map[string][]string{
		"AWS/ACMPrivateCA":      {"CRLGenerated", "Failure", "MisconfiguredCRLBucket", "Success", "Time"},
		"AWS/AmazonMQ":          {"ConsumerCount", "CpuCreditBalance", "CpuUtilization", "CurrentConnectionsCount", "DequeueCount", "DispatchCount", "EnqueueCount", "EnqueueTime", "ExpiredCount", "HeapUsage", "InflightCount", "JournalFilesForFastRecovery", "JournalFilesForFullRecovery", "MemoryUsage", "NetworkIn", "NetworkOut", "OpenTransactionsCount", "ProducerCount", "QueueSize", "StorePercentUsage", "TotalConsumerCount", "TotalMessageCount", "TotalProducerCount"},
		"AWS/ApiGateway":        {"4XXError", "5XXError", "CacheHitCount", "CacheMissCount", "Count", "IntegrationLatency", "Latency"},
		"AWS/AppStream":         {"ActualCapacity", "AvailableCapacity", "CapacityUtilization", "DesiredCapacity", "InUseCapacity", "InsufficientCapacityError", "PendingCapacity", "RunningCapacity"},
		"AWS/AppSync":           {"4XXError", "5XXError", "Latency"},
		"AWS/ApplicationELB":    {"ActiveConnectionCount", "ClientTLSNegotiationErrorCount", "ConsumedLCUs", "ELBAuthError", "ELBAuthFailure", "ELBAuthLatency", "ELBAuthRefreshTokenSuccess", "ELBAuthSuccess", "ELBAuthUserClaimsSizeExceeded", "HTTPCode_ELB_3XX_Count", "HTTPCode_ELB_4XX_Count", "HTTPCode_ELB_5XX_Count", "HTTPCode_Target_2XX_Count", "HTTPCode_Target_3XX_Count", "HTTPCode_Target_4XX_Count", "HTTPCode_Target_5XX_Count", "HTTP_Fixed_Response_Count", "HTTP_Redirect_Count", "HTTP_Redirect_Url_Limit_Exceeded_Count", "HealthyHostCount", "IPv6ProcessedBytes", "IPv6RequestCount", "LambdaInternalError", "LambdaTargetProcessedBytes", "LambdaUserError", "NewConnectionCount", "NonStickyRequestCount", "ProcessedBytes", "RejectedConnectionCount", "RequestCount", "RequestCountPerTarget", "RuleEvaluations", "StandardProcessedBytes", "TargetConnectionErrorCount", "TargetResponseTime", "TargetTLSNegotiationErrorCount", "UnHealthyHostCount"},
		"AWS/Athena":            {"DataScannedInBytes", "EngineExecutionTime", "QueryPlanningTime", "QueryQueueTime", "QueryState", "QueryType", "ServiceProcessingTime", "TotalExecutionTime", "WorkGroup"},
		"AWS/AutoScaling":       {"GroupDesiredCapacity", "GroupInServiceInstances", "GroupMaxSize", "GroupMinSize", "GroupPendingInstances", "GroupStandbyInstances", "GroupTerminatingInstances", "GroupTotalInstances"},
		"AWS/Billing":           {"EstimatedCharges"},
		"AWS/Chatbot":           {"EventsThrottled", "EventsProcessed", "MessageDeliverySuccess", "MessageDeliveryFailure", "UnsupportedEvents"},
		"AWS/CloudFront":        {"4xxErrorRate", "5xxErrorRate", "BytesDownloaded", "BytesUploaded", "Requests", "TotalErrorRate"},
		"AWS/CloudHSM":          {"HsmKeysSessionOccupied", "HsmKeysTokenOccupied", "HsmSessionCount", "HsmSslCtxsOccupied", "HsmTemperature", "HsmUnhealthy", "HsmUsersAvailable", "HsmUsersMax", "InterfaceEth2OctetsInput", "InterfaceEth2OctetsOutput"},
		"AWS/CloudSearch":       {"IndexUtilization", "Partitions", "SearchableDocuments", "SuccessfulRequests"},
		"AWS/CodeBuild":         {"BuildDuration", "Builds", "DownloadSourceDuration", "Duration", "FailedBuilds", "FinalizingDuration", "InstallDuration", "PostBuildDuration", "PreBuildDuration", "ProvisioningDuration", "QueuedDuration", "SubmittedDuration", "SucceededBuilds", "UploadArtifactsDuration"},
		"AWS/Cognito":           {"AccountTakeOverRisk", "CompromisedCredentialsRisk", "NoRisk", "OverrideBlock", "Risk"},
		"AWS/Connect":           {"CallBackNotDialableNumber", "CallRecordingUploadError", "CallsBreachingConcurrencyQuota", "CallsPerInterval", "ConcurrentCalls", "ConcurrentCallsPercentage", "ContactFlowErrors", "ContactFlowFatalErrors", "LongestQueueWaitTime", "MisconfiguredPhoneNumbers", "MissedCalls", "PublicSigningKeyUsage", "QueueCapacityExceededError", "QueueSize", "ThrottledCalls", "ToInstancePacketLossRate"},
		"AWS/DDoSProtection":    {"AllowedRequests", "BlockedRequests", "CountedRequests", "DDoSAttackBitsPerSecond", "DDoSAttackPacketsPerSecond", "DDoSAttackRequestsPerSecond", "DDoSDetected", "PassedRequests"},
		"AWS/DMS":               {"CDCChangesDiskSource", "CDCChangesDiskTarget", "CDCChangesMemorySource", "CDCChangesMemoryTarget", "CDCIncomingChanges", "CDCLatencySource", "CDCLatencyTarget", "CDCThroughputBandwidthSource", "CDCThroughputBandwidthTarget", "CDCThroughputRowsSource", "CDCThroughputRowsTarget", "CPUUtilization", "FreeStorageSpace", "FreeableMemory", "FullLoadThroughputBandwidthSource", "FullLoadThroughputBandwidthTarget", "FullLoadThroughputRowsSource", "FullLoadThroughputRowsTarget", "NetworkReceiveThroughput", "NetworkTransmitThroughput", "ReadIOPS", "ReadLatency", "ReadThroughput", "SwapUsage", "WriteIOPS", "WriteLatency", "WriteThroughput"},
		"AWS/DocDB":             {"BackupRetentionPeriodStorageUsed", "BufferCacheHitRatio", "ChangeStreamLogSize", "CPUUtilization", "DatabaseConnections", "DBInstanceReplicaLag", "DBClusterReplicaLagMaximum", "DBClusterReplicaLagMinimum", "DiskQueueDepth", "EngineUptime", "FreeableMemory", "FreeLocalStorage", "NetworkReceiveThroughput", "NetworkThroughput", "NetworkTransmitThroughput", "ReadIOPS", "ReadLatency", "ReadThroughput", "SnapshotStorageUsed", "SwapUsage", "TotalBackupStorageBilled", "VolumeBytesUsed", "VolumeReadIOPs", "VolumeWriteIOPs", "WriteIOPS", "WriteLatency", "WriteThroughput"},
		"AWS/DX":                {"ConnectionBpsEgress", "ConnectionBpsIngress", "ConnectionCRCErrorCount", "ConnectionLightLevelRx", "ConnectionLightLevelTx", "ConnectionPpsEgress", "ConnectionPpsIngress", "ConnectionState"},
		"AWS/DAX":               {"CPUUtilization", "NetworkPacketsIn", "NetworkPacketsOut", "GetItemRequestCount", "BatchGetItemRequestCount", "BatchWriteItemRequestCount", "DeleteItemRequestCount", "PutItemRequestCount", "UpdateItemRequestCount", "TransactWriteItemsCount", "TransactGetItemsCount", "ItemCacheHits", "ItemCacheMisses", "QueryCacheHits", "QueryCacheMisses", "ScanCacheHits", "ScanCacheMisses", "TotalRequestCount", "ErrorRequestCount", "FaultRequestCount", "FailedRequestCount", "QueryRequestCount", "ScanRequestCount", "ClientConnections", "EstimatedDbSize", "EvictedSize"},
		"AWS/DynamoDB":          {"ConditionalCheckFailedRequests", "ConsumedReadCapacityUnits", "ConsumedWriteCapacityUnits", "OnlineIndexConsumedWriteCapacity", "OnlineIndexPercentageProgress", "OnlineIndexThrottleEvents", "PendingReplicationCount", "ProvisionedReadCapacityUnits", "ProvisionedWriteCapacityUnits", "ReadThrottleEvents", "ReplicationLatency", "ReturnedBytes", "ReturnedItemCount", "ReturnedRecordsCount", "SuccessfulRequestLatency", "SystemErrors", "ThrottledRequests", "TimeToLiveDeletedItemCount", "UserErrors", "WriteThrottleEvents"},
		"AWS/EBS":               {"BurstBalance", "VolumeConsumedReadWriteOps", "VolumeIdleTime", "VolumeQueueLength", "VolumeReadBytes", "VolumeReadOps", "VolumeThroughputPercentage", "VolumeTotalReadTime", "VolumeTotalWriteTime", "VolumeWriteBytes", "VolumeWriteOps"},
		"AWS/EC2":               {"CPUCreditBalance", "CPUCreditUsage", "CPUSurplusCreditBalance", "CPUSurplusCreditsCharged", "CPUUtilization", "DiskReadBytes", "DiskReadOps", "DiskWriteBytes", "DiskWriteOps", "EBSByteBalance%", "EBSIOBalance%", "EBSReadBytes", "EBSReadOps", "EBSWriteBytes", "EBSWriteOps", "NetworkIn", "NetworkOut", "NetworkPacketsIn", "NetworkPacketsOut", "StatusCheckFailed", "StatusCheckFailed_Instance", "StatusCheckFailed_System"},
		"AWS/EC2/API":           {"ClientErrors", "RequestLimitExceeded", "ServerErrors", "SuccessfulCalls"},
		"AWS/EC2Spot":           {"AvailableInstancePoolsCount", "BidsSubmittedForCapacity", "EligibleInstancePoolCount", "FulfilledCapacity", "MaxPercentCapacityAllocation", "PendingCapacity", "PercentCapacityAllocation", "TargetCapacity", "TerminatingCapacity"},
		"AWS/ECS":               {"CPUReservation", "CPUUtilization", "GPUReservation", "MemoryReservation", "MemoryUtilization"},
		"AWS/EFS":               {"BurstCreditBalance", "ClientConnections", "DataReadIOBytes", "DataWriteIOBytes", "MetadataIOBytes", "PercentIOLimit", "PermittedThroughput", "TotalIOBytes"},
		"AWS/ELB":               {"BackendConnectionErrors", "EstimatedALBActiveConnectionCount", "EstimatedALBConsumedLCUs", "EstimatedALBNewConnectionCount", "EstimatedProcessedBytes", "HTTPCode_Backend_2XX", "HTTPCode_Backend_3XX", "HTTPCode_Backend_4XX", "HTTPCode_Backend_5XX", "HTTPCode_ELB_4XX", "HTTPCode_ELB_5XX", "HealthyHostCount", "Latency", "RequestCount", "SpilloverCount", "SurgeQueueLength", "UnHealthyHostCount"},
		"AWS/ES":                {"AutomatedSnapshotFailure", "CPUCreditBalance", "CPUUtilization", "ClusterIndexWritesBlocked", "ClusterStatus.green", "ClusterStatus.red", "ClusterStatus.yellow", "ClusterUsedSpace", "DeletedDocuments", "DiskQueueDepth", "ElasticsearchRequests", "FreeStorageSpace", "IndexingLatency", "IndexingRate", "InvalidHostHeaderRequests", "JVMGCOldCollectionCount", "JVMGCOldCollectionTime", "JVMGCYoungCollectionCount", "JVMGCYoungCollectionTime", "JVMMemoryPressure", "KMSKeyError", "KMSKeyInaccessible", "KibanaHealthyNodes", "MasterCPUCreditBalance", "MasterCPUUtilization", "MasterFreeStorageSpace", "MasterJVMMemoryPressure", "MasterReachableFromNode", "Nodes", "ReadIOPS", "ReadLatency", "ReadThroughput", "RequestCount", "SearchLatency", "SearchRate", "SearchableDocuments", "SysMemoryUtilization", "ThreadpoolBulkQueue", "ThreadpoolBulkRejected", "ThreadpoolBulkThreads", "ThreadpoolForce_mergeQueue", "ThreadpoolForce_mergeRejected", "ThreadpoolForce_mergeThreads", "ThreadpoolIndexQueue", "ThreadpoolIndexRejected", "ThreadpoolIndexThreads", "ThreadpoolSearchQueue", "ThreadpoolSearchRejected", "ThreadpoolSearchThreads", "WriteIOPS", "WriteLatency", "WriteThroughput"},
		"AWS/ElastiCache":       {"ActiveDefragHits", "BytesReadIntoMemcached", "BytesUsedForCache", "BytesUsedForCacheItems", "BytesUsedForHash", "BytesWrittenOutFromMemcached", "CPUUtilization", "CacheHits", "CacheMisses", "CasBadval", "CasHits", "CasMisses", "CmdConfigGet", "CmdConfigSet", "CmdFlush", "CmdGet", "CmdSet", "CmdTouch", "CurrConfig", "CurrConnections", "CurrItems", "DecrHits", "DecrMisses", "DeleteHits", "DeleteMisses", "EngineCPUUtilization", "EvictedUnfetched", "Evictions", "ExpiredUnfetched", "FreeableMemory", "GetHits", "GetMisses", "GetTypeCmds", "HashBasedCmds", "HyperLogLogBasedCmds", "IncrHits", "IncrMisses", "KeyBasedCmds", "ListBasedCmds", "NetworkBytesIn", "NetworkBytesOut", "NewConnections", "NewItems", "Reclaimed", "ReplicationBytes", "ReplicationLag", "SaveInProgress", "SetBasedCmds", "SetTypeCmds", "SlabsMoved", "SortedSetBasedCmds", "StringBasedCmds", "SwapUsage", "TouchHits", "TouchMisses", "UnusedMemory"},
		"AWS/ElasticBeanstalk":  {"ApplicationLatencyP10", "ApplicationLatencyP50", "ApplicationLatencyP75", "ApplicationLatencyP85", "ApplicationLatencyP90", "ApplicationLatencyP95", "ApplicationLatencyP99", "ApplicationLatencyP99.9", "ApplicationRequests2xx", "ApplicationRequests3xx", "ApplicationRequests4xx", "ApplicationRequests5xx", "ApplicationRequestsTotal", "CPUIdle", "CPUIowait", "CPUIrq", "CPUNice", "CPUSoftirq", "CPUSystem", "CPUUser", "EnvironmentHealth", "InstanceHealth", "InstancesDegraded", "InstancesInfo", "InstancesNoData", "InstancesOk", "InstancesPending", "InstancesSevere", "InstancesUnknown", "InstancesWarning", "LoadAverage1min", "LoadAverage5min", "RootFilesystemUtil"},
		"AWS/ElasticInference":  {"AcceleratorHealthCheckFailed", "AcceleratorMemoryUsage", "ConnectivityCheckFailed"},
		"AWS/ElasticMapReduce":  {"AppsCompleted", "AppsFailed", "AppsKilled", "AppsPending", "AppsRunning", "AppsSubmitted", "BackupFailed", "CapacityRemainingGB", "Cluster Status", "ContainerAllocated", "ContainerPending", "ContainerPendingRatio", "ContainerReserved", "CoreNodesPending", "CoreNodesRunning", "CorruptBlocks", "DfsPendingReplicationBlocks", "HBase", "HDFSBytesRead", "HDFSBytesWritten", "HDFSUtilization", "HbaseBackupFailed", "IO", "IsIdle", "JobsFailed", "JobsRunning", "LiveDataNodes", "LiveTaskTrackers", "MRActiveNodes", "MRDecommissionedNodes", "MRLostNodes", "MRRebootedNodes", "MRTotalNodes", "MRUnhealthyNodes", "Map/Reduce", "MapSlotsOpen", "MapTasksRemaining", "MapTasksRunning", "MemoryAllocatedMB", "MemoryAvailableMB", "MemoryReservedMB", "MemoryTotalMB", "MissingBlocks", "MostRecentBackupDuration", "Node Status", "PendingDeletionBlocks", "ReduceSlotsOpen", "ReduceTasksRemaining", "ReduceTasksRunning", "RemainingMapTasksPerSlot", "S3BytesRead", "S3BytesWritten", "TaskNodesPending", "TaskNodesRunning", "TimeSinceLastSuccessfulBackup", "TotalLoad", "UnderReplicatedBlocks", "YARNMemoryAvailablePercentage"},
		"AWS/ElasticTranscoder": {"Billed Audio Output", "Billed HD Output", "Billed SD Output", "Errors", "Jobs Completed", "Jobs Errored", "Outputs per Job", "Standby Time", "Throttles"},
		"AWS/Events":            {"DeadLetterInvocations", "FailedInvocations", "Invocations", "MatchedEvents", "ThrottledRules", "TriggeredRules"},
		"AWS/FSx":               {"DataReadBytes", "DataReadOperations", "DataWriteBytes", "DataWriteOperations", "FreeDataStorageCapacity", "MetadataOperations"},
		"AWS/Firehose":          {"BackupToS3.Bytes", "BackupToS3.DataFreshness", "BackupToS3.Records", "BackupToS3.Success", "DataReadFromKinesisStream.Bytes", "DataReadFromKinesisStream.Records", "DeliveryToElasticsearch.Bytes", "DeliveryToElasticsearch.Records", "DeliveryToElasticsearch.Success", "DeliveryToRedshift.Bytes", "DeliveryToRedshift.Records", "DeliveryToRedshift.Success", "DeliveryToS3.Bytes", "DeliveryToS3.DataFreshness", "DeliveryToS3.Records", "DeliveryToS3.Success", "DeliveryToSplunk.Bytes", "DeliveryToSplunk.DataFreshness", "DeliveryToSplunk.Records", "DeliveryToSplunk.Success", "DescribeDeliveryStream.Latency", "DescribeDeliveryStream.Requests", "ExecuteProcessing.Duration", "ExecuteProcessing.Success", "FailedConversion.Bytes", "FailedConversion.Records", "IncomingBytes", "IncomingRecords", "KinesisMillisBehindLatest", "ListDeliveryStreams.Latency", "ListDeliveryStreams.Requests", "PutRecord.Bytes", "PutRecord.Latency", "PutRecord.Requests", "PutRecordBatch.Bytes", "PutRecordBatch.Latency", "PutRecordBatch.Records", "PutRecordBatch.Requests", "SucceedConversion.Bytes", "SucceedConversion.Records", "SucceedProcessing.Bytes", "SucceedProcessing.Records", "ThrottledDescribeStream", "ThrottledGetRecords", "ThrottledGetShardIterator", "UpdateDeliveryStream.Latency", "UpdateDeliveryStream.Requests"},
		"AWS/GameLift":          {"ActivatingGameSessions", "ActiveGameSessions", "ActiveInstances", "ActiveServerProcesses", "AvailableGameSessions", "AverageWaitTime", "CurrentPlayerSessions", "CurrentTickets", "DesiredInstances", "FirstChoiceNotViable", "FirstChoiceOutOfCapacity", "GameSessionInterruptions", "HealthyServerProcesses", "IdleInstances", "InstanceInterruptions", "LowestLatencyPlacement", "LowestPricePlacement", "MatchAcceptancesTimedOut", "MatchesAccepted", "MatchesCreated", "MatchesPlaced", "MatchesRejected", "MaxInstances", "MinInstances", "PercentAvailableGameSessions", "PercentHealthyServerProcesses", "PercentIdleInstances", "Placement", "PlacementsCanceled", "PlacementsFailed", "PlacementsStarted", "PlacementsSucceeded", "PlacementsTimedOut", "PlayerSessionActivations", "PlayersStarted", "QueueDepth", "RuleEvaluationsFailed", "RuleEvaluationsPassed", "ServerProcessAbnormalTerminations", "ServerProcessActivations", "ServerProcessTerminations", "TicketsFailed", "TicketsStarted", "TicketsTimedOut", "TimeToMatch", "TimeToTicketSuccess"},
		"AWS/Glue":              {"glue.driver.BlockManager.disk.diskSpaceUsed_MB", "glue.driver.ExecutorAllocationManager.executors.numberAllExecutors", "glue.driver.ExecutorAllocationManager.executors.numberMaxNeededExecutors", "glue.driver.aggregate.bytesRead", "glue.driver.aggregate.elapsedTime", "glue.driver.aggregate.numCompletedStages", "glue.driver.aggregate.numCompletedTasks", "glue.driver.aggregate.numFailedTasks", "glue.driver.aggregate.numKilledTasks", "glue.driver.aggregate.recordsRead", "glue.driver.aggregate.shuffleBytesWritten", "glue.driver.aggregate.shuffleLocalBytesRead", "glue.driver.jvm.heap.usage  glue.executorId.jvm.heap.usage  glue.ALL.jvm.heap.usage", "glue.driver.jvm.heap.used  glue.executorId.jvm.heap.used  glue.ALL.jvm.heap.used", "glue.driver.s3.filesystem.read_bytes  glue.executorId.s3.filesystem.read_bytes  glue.ALL.s3.filesystem.read_bytes", "glue.driver.s3.filesystem.write_bytes  glue.executorId.s3.filesystem.write_bytes  glue.ALL.s3.filesystem.write_bytes", "glue.driver.system.cpuSystemLoad  glue.executorId.system.cpuSystemLoad  glue.ALL.system.cpuSystemLoad"},
		"AWS/Inspector":         {"TotalAssessmentRunFindings", "TotalAssessmentRuns", "TotalHealthyAgents", "TotalMatchingAgents"},
		"AWS/IoT":               {"CanceledJobExecutionCount", "CanceledJobExecutionTotalCount", "ClientError", "Connect.AuthError", "Connect.ClientError", "Connect.ServerError", "Connect.Success", "Connect.Throttle", "DeleteThingShadow.Accepted", "FailedJobExecutionCount", "FailedJobExecutionTotalCount", "Failure", "GetThingShadow.Accepted", "InProgressJobExecutionCount", "InProgressJobExecutionTotalCount", "NonCompliantResources", "NumLogBatchesFailedToPublishThrottled", "NumLogEventsFailedToPublishThrottled", "ParseError", "Ping.Success", "PublishIn.AuthError", "PublishIn.ClientError", "PublishIn.ServerError", "PublishIn.Success", "PublishIn.Throttle", "PublishOut.AuthError", "PublishOut.ClientError", "PublishOut.Success", "QueuedJobExecutionCount", "QueuedJobExecutionTotalCount", "RejectedJobExecutionCount", "RejectedJobExecutionTotalCount", "RemovedJobExecutionCount", "RemovedJobExecutionTotalCount", "ResourcesEvaluated", "RuleMessageThrottled", "RuleNotFound", "RulesExecuted", "ServerError", "Subscribe.AuthError", "Subscribe.ClientError", "Subscribe.ServerError", "Subscribe.Success", "Subscribe.Throttle", "SuccededJobExecutionCount", "SuccededJobExecutionTotalCount", "Success", "TopicMatch", "Unsubscribe.ClientError", "Unsubscribe.ServerError", "Unsubscribe.Success", "Unsubscribe.Throttle", "UpdateThingShadow.Accepted", "Violations", "ViolationsCleared", "ViolationsInvalidated"},
		"AWS/IoTAnalytics":      {"ActionExecution", "ActivityExecutionError", "IncomingMessages"},
		"AWS/KMS":               {"SecondsUntilKeyMaterialExpiration"},
		"AWS/Kafka":             {"ActiveControllerCount", "BytesInPerSec", "BytesOutPerSec", "CpuIdle", "CpuSystem", "CpuUser", "FetchConsumerLocalTimeMsMean", "FetchConsumerRequestQueueTimeMsMean", "FetchConsumerResponseQueueTimeMsMean", "FetchConsumerResponseSendTimeMsMean", "FetchConsumerTotalTimeMsMean", "FetchFollowerLocalTimeMsMean", "FetchFollowerRequestQueueTimeMsMean", "FetchFollowerResponseQueueTimeMsMean", "FetchFollowerResponseSendTimeMsMean", "FetchFollowerTotalTimeMsMean", "FetchMessageConversionsPerSec", "FetchThrottleByteRate", "FetchThrottleQueueSize", "FetchThrottleTime", "GlobalPartitionCount", "GlobalTopicCount", "KafkaAppLogsDiskUsed", "KafkaDataLogsDiskUsed", "LeaderCount", "MemoryBuffered", "MemoryCached", "MemoryFree", "MemoryUsed", "MessagesInPerSec", "NetworkProcessorAvgIdlePercent", "NetworkRxDropped", "NetworkRxErrors", "NetworkRxPackets", "NetworkTxDropped", "NetworkTxErrors", "NetworkTxPackets", "OfflinePartitionsCount", "PartitionCount", "ProduceLocalTimeMsMean", "ProduceMessageConversionsPerSec", "ProduceMessageConversionsTimeMsMean", "ProduceRequestQueueTimeMsMean", "ProduceResponseQueueTimeMsMean", "ProduceResponseSendTimeMsMean", "ProduceThrottleByteRate", "ProduceThrottleQueueSize", "ProduceThrottleTime", "ProduceTotalTimeMsMean", "RequestBytesMean", "RequestExemptFromThrottleTime", "RequestHandlerAvgIdlePercent", "RequestThrottleQueueSize", "RequestThrottleTime", "RequestTime", "RootDiskUsed", "SwapFree", "SwapUsed", "UnderMinIsrPartitionCount", "UnderReplicatedPartitions", "ZooKeeperRequestLatencyMsMean", "ZooKeeperSessionState"},
		"AWS/Kinesis":           {"GetRecords.Bytes", "GetRecords.IteratorAge", "GetRecords.IteratorAgeMilliseconds", "GetRecords.Latency", "GetRecords.Records", "GetRecords.Success", "IncomingBytes", "IncomingRecords", "IteratorAgeMilliseconds", "OutgoingBytes", "OutgoingRecords", "PutRecord.Bytes", "PutRecord.Latency", "PutRecord.Success", "PutRecords.Bytes", "PutRecords.Latency", "PutRecords.Records", "PutRecords.Success", "ReadProvisionedThroughputExceeded", "SubscribeToShard.RateExceeded", "SubscribeToShard.Success", "SubscribeToShardEvent.Bytes", "SubscribeToShardEvent.MillisBehindLatest", "SubscribeToShardEvent.Records", "SubscribeToShardEvent.Success", "WriteProvisionedThroughputExceeded"},
		"AWS/KinesisAnalytics":  {"Bytes", "InputProcessing.DroppedRecords", "InputProcessing.Duration", "InputProcessing.OkBytes", "InputProcessing.OkRecords", "InputProcessing.ProcessingFailedRecords", "InputProcessing.Success", "KPUs", "LambdaDelivery.DeliveryFailedRecords", "LambdaDelivery.Duration", "LambdaDelivery.OkRecords", "MillisBehindLatest", "Records", "Success"},
		"AWS/KinesisVideo":      {"GetHLSMasterPlaylist.Latency", "GetHLSMasterPlaylist.Requests", "GetHLSMasterPlaylist.Success", "GetHLSMediaPlaylist.Latency", "GetHLSMediaPlaylist.Requests", "GetHLSMediaPlaylist.Success", "GetHLSStreamingSessionURL.Latency", "GetHLSStreamingSessionURL.Requests", "GetHLSStreamingSessionURL.Success", "GetMP4InitFragment.Latency", "GetMP4InitFragment.Requests", "GetMP4InitFragment.Success", "GetMP4MediaFragment.Latency", "GetMP4MediaFragment.OutgoingBytes", "GetMP4MediaFragment.Requests", "GetMP4MediaFragment.Success", "GetMedia.ConnectionErrors", "GetMedia.MillisBehindNow", "GetMedia.OutgoingBytes", "GetMedia.OutgoingFragments", "GetMedia.OutgoingFrames", "GetMedia.Requests", "GetMedia.Success", "GetMediaForFragmentList.OutgoingBytes", "GetMediaForFragmentList.OutgoingFragments", "GetMediaForFragmentList.OutgoingFrames", "GetMediaForFragmentList.Requests", "GetMediaForFragmentList.Success", "GetTSFragment.Latency", "GetTSFragment.OutgoingBytes", "GetTSFragment.Requests", "GetTSFragment.Success", "ListFragments.Latency", "PutMedia.ActiveConnections", "PutMedia.BufferingAckLatency", "PutMedia.ConnectionErrors", "PutMedia.ErrorAckCount", "PutMedia.FragmentIngestionLatency", "PutMedia.FragmentPersistLatency", "PutMedia.IncomingBytes", "PutMedia.IncomingFragments", "PutMedia.IncomingFrames", "PutMedia.Latency", "PutMedia.PersistedAckLatency", "PutMedia.ReceivedAckLatency", "PutMedia.Requests", "PutMedia.Success"},
		"AWS/Lambda":            {"ConcurrentExecutions", "DeadLetterErrors", "Duration", "Errors", "Invocations", "IteratorAge", "Throttles", "UnreservedConcurrentExecutions"},
		"AWS/Lex":               {"BotChannelAuthErrors", "BotChannelConfigurationErrors", "BotChannelInboundThrottledEvents", "BotChannelOutboundThrottledEvents", "BotChannelRequestCount", "BotChannelResponseCardErrors", "BotChannelSystemErrors", "MissedUtteranceCount", "RuntimeInvalidLambdaResponses", "RuntimeLambdaErrors", "RuntimePollyErrors", "RuntimeRequestCount", "RuntimeSucessfulRequestLatency", "RuntimeSystemErrors", "RuntimeThrottledEvents", "RuntimeUserErrors"},
		"AWS/Logs":              {"DeliveryErrors", "DeliveryThrottling", "ForwardedBytes", "ForwardedLogEvents", "IncomingBytes", "IncomingLogEvents"},
		"AWS/ML":                {"PredictCount", "PredictFailureCount"},
		"AWS/MediaConnect":      {"ARQRecovered", "ARQRequests", "CATError", "CRCError", "ConnectedOutputs", "ContinuityCounter", "FECPackets", "FECRecovered", "NotRecoveredPackets", "OverflowPackets", "PATError", "PCRAccuracyError", "PCRError", "PIDError", "PMTError", "PTSError", "PacketLossPercent", "RecoveredPackets", "RoundTripTime", "SourceBitRate", "TSByteError", "TSSyncLoss", "TransportError"},
		"AWS/MediaConvert":      {"AudioOutputSeconds", "Errors", "HDOutputSeconds", "JobsCompletedCount", "JobsErroredCount", "SDOutputSeconds", "StandbyTime", "TranscodingTime", "UHDOutputSeconds"},
		"AWS/MediaPackage":      {"ActiveInput", "EgressBytes", "EgressRequestCount", "EgressResponseTime", "IngressBytes", "IngressResponseTime"},
		"AWS/MediaTailor":       {"AdDecisionServer.Ads", "AdDecisionServer.Duration", "AdDecisionServer.Errors", "AdDecisionServer.FillRate", "AdDecisionServer.Timeouts", "AdNotReady", "Avails.Duration", "Avails.FillRate", "Avails.FilledDuration", "GetManifest.Errors", "Origin.Errors", "Origin.Timeouts"},
		"AWS/NATGateway":        {"ActiveConnectionCount", "BytesInFromDestination", "BytesInFromSource", "BytesOutToDestination", "BytesOutToSource", "ConnectionAttemptCount", "ConnectionEstablishedCount", "ErrorPortAllocation", "IdleTimeoutCount", "PacketsDropCount", "PacketsInFromDestination", "PacketsInFromSource", "PacketsOutToDestination", "PacketsOutToSource"},
		"AWS/Neptune":           {"CPUUtilization", "ClusterReplicaLag", "ClusterReplicaLagMaximum", "ClusterReplicaLagMinimum", "EngineUptime", "FreeLocalStorage", "FreeableMemory", "GremlinErrors", "GremlinHttp1xx", "GremlinHttp2xx", "GremlinHttp4xx", "GremlinHttp5xx", "GremlinRequests", "GremlinRequestsPerSec", "GremlinWebSocketAvailableConnections", "GremlinWebSocketClientErrors", "GremlinWebSocketServerErrors", "GremlinWebSocketSuccess", "Http100", "Http101", "Http1xx", "Http200", "Http2xx", "Http400", "Http403", "Http405", "Http413", "Http429", "Http4xx", "Http500", "Http501", "Http5xx", "LoaderErrors", "LoaderRequests", "NetworkReceiveThroughput", "NetworkThroughput", "NetworkTransmitThroughput", "SparqlErrors", "SparqlHttp1xx", "SparqlHttp2xx", "SparqlHttp4xx", "SparqlHttp5xx", "SparqlRequests", "SparqlRequestsPerSec", "StatusErrors", "StatusRequests", "VolumeBytesUsed", "VolumeReadIOPs", "VolumeWriteIOPs"},
		"AWS/NetworkELB":        {"ActiveFlowCount", "ActiveFlowCount_TLS", "ClientTLSNegotiationErrorCount", "ConsumedLCUs", "HealthyHostCount", "NewFlowCount", "NewFlowCount_TLS", "ProcessedBytes", "ProcessedBytes_TLS", "TCP_Client_Reset_Count", "TCP_ELB_Reset_Count", "TCP_Target_Reset_Count", "TargetTLSNegotiationErrorCount", "UnHealthyHostCount"},
		"AWS/OpsWorks":          {"cpu_idle", "cpu_nice", "cpu_steal", "cpu_system", "cpu_user", "cpu_waitio", "load_1", "load_15", "load_5", "memory_buffers", "memory_cached", "memory_free", "memory_swap", "memory_total", "memory_used", "procs"},
		"AWS/Polly":             {"2XXCount", "4XXCount", "5XXCount", "RequestCharacters", "ResponseLatency"},
		"AWS/RDS":               {"ActiveTransactions", "AuroraBinlogReplicaLag", "AuroraGlobalDBDataTransferBytes", "AuroraGlobalDBReplicatedWriteIO", "AuroraGlobalDBReplicationLag", "AuroraReplicaLag", "AuroraReplicaLagMaximum", "AuroraReplicaLagMinimum", "BacktrackChangeRecordsCreationRate", "BacktrackChangeRecordsStored", "BacktrackWindowActual", "BacktrackWindowAlert", "BackupRetentionPeriodStorageUsed", "BinLogDiskUsage", "BlockedTransactions", "BufferCacheHitRatio", "BurstBalance", "CPUCreditBalance", "CPUCreditUsage", "CPUUtilization", "CommitLatency", "CommitThroughput", "DDLLatency", "DDLThroughput", "DMLLatency", "DMLThroughput", "DatabaseConnections", "Deadlocks", "DeleteLatency", "DeleteThroughput", "DiskQueueDepth", "EngineUptime", "FailedSQLServerAgentJobsCount", "FreeLocalStorage", "FreeStorageSpace", "FreeableMemory", "InsertLatency", "InsertThroughput", "LoginFailures", "MaximumUsedTransactionIDs", "NetworkReceiveThroughput", "NetworkThroughput", "NetworkTransmitThroughput", "OldestReplicationSlotLag", "Queries", "RDSToAuroraPostgreSQLReplicaLag", "ReadIOPS", "ReadLatency", "ReadThroughput", "ReplicaLag", "ReplicationSlotDiskUsage", "ResultSetCacheHitRatio", "SelectLatency", "SelectThroughput", "ServerlessDatabaseCapacity", "SnapshotStorageUsed", "SwapUsage", "TotalBackupStorageBilled", "TransactionLogsDiskUsage", "TransactionLogsGeneration", "UpdateLatency", "UpdateThroughput", "VolumeBytesUsed", "VolumeReadIOPs", "VolumeWriteIOPs", "WriteIOPS", "WriteLatency", "WriteThroughput"},
		"AWS/Redshift":          {"CPUUtilization", "DatabaseConnections", "HealthStatus", "MaintenanceMode", "NetworkReceiveThroughput", "NetworkTransmitThroughput", "PercentageDiskSpaceUsed", "QueriesCompletedPerSecond", "QueryDuration", "QueryRuntimeBreakdown", "ReadIOPS", "ReadLatency", "ReadThroughput", "TotalTableCount", "WLMQueriesCompletedPerSecond", "WLMQueryDuration", "WLMQueueLength", "WriteIOPS", "WriteLatency", "WriteThroughput"},
		"AWS/Route53":           {"ChildHealthCheckHealthyCount", "ConnectionTime", "HealthCheckPercentageHealthy", "HealthCheckStatus", "SSLHandshakeTime", "TimeToFirstByte"},
		"AWS/Route53Resolver":   {"InboundQueryVolume", "OutboundQueryVolume", "OutboundQueryAggregatedVolume"},
		"AWS/S3":                {"4xxErrors", "5xxErrors", "AllRequests", "BucketSizeBytes", "BytesDownloaded", "BytesUploaded", "DeleteRequests", "FirstByteLatency", "GetRequests", "HeadRequests", "ListRequests", "NumberOfObjects", "PostRequests", "PutRequests", "SelectRequests", "SelectReturnedBytes", "SelectScannedBytes", "TotalRequestLatency"},
		"AWS/SES":               {"Bounce", "Clicks", "Complaint", "Delivery", "Opens", "Reject", "Rendering Failures", "Reputation.BounceRate", "Reputation.ComplaintRate", "Send"},
		"AWS/SNS":               {"NumberOfMessagesPublished", "NumberOfNotificationsDelivered", "NumberOfNotificationsFailed", "NumberOfNotificationsFilteredOut", "NumberOfNotificationsFilteredOut-InvalidAttributes", "NumberOfNotificationsFilteredOut-NoMessageAttributes", "PublishSize", "SMSMonthToDateSpentUSD", "SMSSuccessRate"},
		"AWS/SQS":               {"ApproximateAgeOfOldestMessage", "ApproximateNumberOfMessagesDelayed", "ApproximateNumberOfMessagesNotVisible", "ApproximateNumberOfMessagesVisible", "NumberOfEmptyReceives", "NumberOfMessagesDeleted", "NumberOfMessagesReceived", "NumberOfMessagesSent", "SentMessageSize"},
		"AWS/SWF":               {"ActivityTaskScheduleToCloseTime", "ActivityTaskScheduleToStartTime", "ActivityTaskStartToCloseTime", "ActivityTasksCanceled", "ActivityTasksCompleted", "ActivityTasksFailed", "ConsumedCapacity", "DecisionTaskScheduleToStartTime", "DecisionTaskStartToCloseTime", "DecisionTasksCompleted", "PendingTasks", "ProvisionedBucketSize", "ProvisionedRefillRate", "ScheduledActivityTasksTimedOutOnClose", "ScheduledActivityTasksTimedOutOnStart", "StartedActivityTasksTimedOutOnClose", "StartedActivityTasksTimedOutOnHeartbeat", "StartedDecisionTasksTimedOutOnClose", "ThrottledEvents", "WorkflowStartToCloseTime", "WorkflowsCanceled", "WorkflowsCompleted", "WorkflowsContinuedAsNew", "WorkflowsFailed", "WorkflowsTerminated", "WorkflowsTimedOut"},
		"AWS/SageMaker":         {"CPUUtilization", "DatasetObjectsAutoAnnotated", "DatasetObjectsHumanAnnotated", "DatasetObjectsLabelingFailed", "DiskUtilization", "GPUMemoryUtilization", "GPUUtilization", "Invocation4XXErrors", "Invocation5XXErrors", "Invocations", "InvocationsPerInstance", "JobsFailed", "JobsStopped", "JobsSucceeded", "MemoryUtilization", "ModelLatency", "OverheadLatency", "TotalDatasetObjectsLabeled"},
		"AWS/States":            {"ActivitiesFailed", "ActivitiesHeartbeatTimedOut", "ActivitiesScheduled", "ActivitiesStarted", "ActivitiesSucceeded", "ActivitiesTimedOut", "ActivityRunTime", "ActivityScheduleTime", "ActivityTime", "ConsumedCapacity", "ExecutionThrottled", "ExecutionTime", "ExecutionsAborted", "ExecutionsFailed", "ExecutionsStarted", "ExecutionsSucceeded", "ExecutionsTimedOut", "LambdaFunctionRunTime", "LambdaFunctionScheduleTime", "LambdaFunctionTime", "LambdaFunctionsFailed", "LambdaFunctionsHeartbeatTimedOut", "LambdaFunctionsScheduled", "LambdaFunctionsStarted", "LambdaFunctionsSucceeded", "LambdaFunctionsTimedOut", "ProvisionedBucketSize", "ProvisionedRefillRate", "ThrottledEvents"},
		"AWS/StorageGateway":    {"CacheFree", "CacheHitPercent", "CachePercentDirty", "CachePercentUsed", "CacheUsed", "CloudBytesDownloaded", "CloudBytesUploaded", "CloudDownloadLatency", "QueuedWrites", "ReadBytes", "ReadTime", "TimeSinceLastRecoveryPoint", "TotalCacheSize", "UploadBufferFree", "UploadBufferPercentUsed", "UploadBufferUsed", "WorkingStorageFree", "WorkingStoragePercentUsed", "WorkingStorageUsed", "WriteBytes", "WriteTime"},
		"AWS/Textract":          {"ResponseTime", "ServerErrorCount", "SuccessfulRequestCount", "ThrottledCount", "UserErrorCount"},
		"AWS/ThingsGraph":       {"EventStoreQueueSize", "FlowExecutionTime", "FlowExecutionsFailed", "FlowExecutionsStarted", "FlowExecutionsSucceeded", "FlowStepExecutionTime", "FlowStepExecutionsFailed", "FlowStepExecutionsStarted", "FlowStepExecutionsSucceeded"},
		"AWS/TransitGateway":    {"BytesIn", "BytesOut", "PacketDropCountBlackhole", "PacketDropCountNoRoute", "PacketsIn", "PacketsOut"},
		"AWS/Translate":         {"CharacterCount", "ResponseTime", "ServerErrorCount", "SuccessfulRequestCount", "ThrottledCount", "UserErrorCount"},
		"AWS/TrustedAdvisor":    {"GreenChecks", "RedChecks", "RedResources", "ServiceLimitUsage", "YellowChecks", "YellowResources"},
		"AWS/Usage":             {"CallCount"},
		"AWS/VPN":               {"TunnelDataIn", "TunnelDataOut", "TunnelState"},
		"AWS/WorkSpaces":        {"Available", "ConnectionAttempt", "ConnectionFailure", "ConnectionSuccess", "InSessionLatency", "Maintenance", "SessionDisconnect", "SessionLaunchTime", "Stopped", "Unhealthy", "UserConnected"},
		"ECS/ContainerInsights": {"ContainerInstanceCount", "CpuUtilized", "CpuReserved", "DeploymentCount", "DesiredTaskCount", "MemoryUtilized", "MemoryReserved", "NetworkRxBytes", "NetworkTxBytes", "PendingTaskCount", "RunningTaskCount", "ServiceCount", "StorageReadBytes", "StorageWriteBytes", "TaskCount", "TaskSetCount", "instance_cpu_limit", "instance_cpu_reserved_capacity", "instance_cpu_usage_total", "instance_cpu_utilization", "instance_filesystem_utilization", "instance_memory_limit", "instance_memory_reserved_capacity", "instance_memory_utliization", "instance_memory_working_set", "instance_network_total_bytes", "instance_number_of_running_tasks"},
		"ContainerInsights":     {"cluster_failed_node_count", "cluster_node_count", "namespace_number_of_running_pods", "node_cpu_limit", "node_cpu_reserved_capacity", "node_cpu_usage_total", "node_cpu_utilization", "node_filesystem_utilization", "node_memory_limit", "node_memory_reserved_capacity", "node_memory_utilization", "node_memory_working_set", "node_network_total_bytes", "node_number_of_running_containers", "node_number_of_running_pods", "pod_cpu_reserved_capacity", "pod_cpu_utilization", "pod_cpu_utilization_over_pod_limit", "pod_memory_reserved_capacity", "pod_memory_utilization", "pod_memory_utilization_over_pod_limit", "pod_number_of_container_restarts", "pod_network_rx_bytes", "pod_network_tx_bytes", "service_number_of_running_pods"},
		"Rekognition":           {"DetectedFaceCount", "DetectedLabelCount", "ResponseTime", "ServerErrorCount", "SuccessfulRequestCount", "ThrottledCount", "UserErrorCount"},
		"WAF":                   {"AllowedRequests", "BlockedRequests", "CountedRequests", "DDoSAttackBitsPerSecond", "DDoSAttackPacketsPerSecond", "DDoSAttackRequestsPerSecond", "DDoSDetected", "PassedRequests"},
		"AWS/Cassandra":         {"AccountMaxReads", "AccountMaxTableLevelReads", "AccountMaxTableLevelWrites", "AccountMaxWrites", "AccountProvisionedReadCapacityUtilization", "AccountProvisionedWriteCapacityUtilization", "ConditionalCheckFailedRequests", "ConsumedReadCapacityUnits", "ConsumedWriteCapacityUnits", "MaxProvisionedTableReadCapacityUtilization", "MaxProvisionedTableWriteCapacityUtilization", "ReturnedItemCount", "ReturnedItemCountBySelect", "SuccessfulRequestCount", "SuccessfulRequestLatency", "SystemErrors", "UserErrors"},
	}
	dimensionsMap = map[string][]string{
		"AWS/ACMPrivateCA":      {},
		"AWS/AmazonMQ":          {"Broker", "Queue", "Topic"},
		"AWS/ApiGateway":        {"ApiName", "Method", "Resource", "Stage"},
		"AWS/AppStream":         {"Fleet"},
		"AWS/AppSync":           {"GraphQLAPIId"},
		"AWS/ApplicationELB":    {"AvailabilityZone", "LoadBalancer", "TargetGroup"},
		"AWS/AutoScaling":       {"AutoScalingGroupName"},
		"AWS/Billing":           {"Currency", "LinkedAccount", "ServiceName"},
		"AWS/Chatbot":           {"ConfigurationName"},
		"AWS/CloudFront":        {"DistributionId", "Region"},
		"AWS/CloudHSM":          {"ClusterId", "HsmId", "Region"},
		"AWS/CloudSearch":       {"ClientId", "DomainName"},
		"AWS/CodeBuild":         {"ProjectName"},
		"AWS/Cognito":           {"Operation", "RiskLevel", "UserPoolId"},
		"AWS/Connect":           {"InstanceId", "MetricGroup", "Participant", "QueueName", "Stream Type", "Type of Connection"},
		"AWS/DDoSProtection":    {"Region", "Rule", "RuleGroup", "WebACL"},
		"AWS/DMS":               {"ReplicationInstanceIdentifier", "ReplicationTaskIdentifier"},
		"AWS/DocDB":             {"DBClusterIdentifier", "DBInstanceIdentifier", "Role"},
		"AWS/DX":                {"ConnectionId"},
		"AWS/DAX":               {"Account", "ClusterId", "NodeId"},
		"AWS/DynamoDB":          {"GlobalSecondaryIndexName", "Operation", "ReceivingRegion", "StreamLabel", "TableName"},
		"AWS/EBS":               {"VolumeId"},
		"AWS/EC2":               {"AutoScalingGroupName", "ImageId", "InstanceId", "InstanceType"},
		"AWS/EC2/API":           {},
		"AWS/EC2Spot":           {"AvailabilityZone", "FleetRequestId", "InstanceType"},
		"AWS/ECS":               {"ClusterName", "ServiceName"},
		"AWS/EFS":               {"FileSystemId"},
		"AWS/ELB":               {"AvailabilityZone", "LoadBalancerName"},
		"AWS/ES":                {"ClientId", "DomainName"},
		"AWS/ElastiCache":       {"CacheClusterId", "CacheNodeId"},
		"AWS/ElasticBeanstalk":  {"EnvironmentName", "InstanceId"},
		"AWS/ElasticInference":  {"ElasticInferenceAcceleratorId", "InstanceId"},
		"AWS/ElasticMapReduce":  {"ClusterId", "JobFlowId", "JobId"},
		"AWS/ElasticTranscoder": {"Operation", "PipelineId"},
		"AWS/Events":            {"RuleName"},
		"AWS/FSx":               {},
		"AWS/Firehose":          {"DeliveryStreamName"},
		"AWS/GameLift":          {"FleetId", "InstanceType", "MatchmakingConfigurationName", "MatchmakingConfigurationName-RuleName", "MetricGroups", "OperatingSystem", "QueueName"},
		"AWS/Glue":              {"JobName", "JobRunId", "Type"},
		"AWS/Inspector":         {},
		"AWS/IoT":               {"ActionType", "BehaviorName", "CheckName", "JobId", "Protocol", "RuleName", "ScheduledAuditName", "SecurityProfileName"},
		"AWS/IoTAnalytics":      {"ActionType", "ChannelName", "DatasetName", "DatastoreName", "PipelineActivityName", "PipelineActivityType", "PipelineName"},
		"AWS/KMS":               {"KeyId"},
		"AWS/Kafka":             {"Broker ID", "Cluster Name", "Topic"},
		"AWS/Kinesis":           {"ShardId", "StreamName"},
		"AWS/KinesisAnalytics":  {"Application", "Flow", "Id"},
		"AWS/KinesisVideo":      {},
		"AWS/Lambda":            {"Alias", "ExecutedVersion", "FunctionName", "Resource"},
		"AWS/Lex":               {"BotAlias", "BotChannelName", "BotName", "BotVersion", "InputMode", "Operation", "Source"},
		"AWS/Logs":              {"DestinationType", "FilterName", "LogGroupName"},
		"AWS/ML":                {"MLModelId", "RequestMode"},
		"AWS/MediaConnect":      {},
		"AWS/MediaConvert":      {"Job", "Operation", "Queue"},
		"AWS/MediaPackage":      {"Channel", "No Dimension", "OriginEndpoint", "StatusCodeRange"},
		"AWS/MediaTailor":       {"Configuration Name"},
		"AWS/NATGateway":        {"NatGatewayId"},
		"AWS/Neptune":           {"DBClusterIdentifier", "DatabaseClass", "EngineName", "Role"},
		"AWS/NetworkELB":        {"AvailabilityZone", "LoadBalancer", "TargetGroup"},
		"AWS/OpsWorks":          {"InstanceId", "LayerId", "StackId"},
		"AWS/Polly":             {"Operation"},
		"AWS/RDS":               {"DBClusterIdentifier", "DBInstanceIdentifier", "DatabaseClass", "DbClusterIdentifier", "EngineName", "Role", "SourceRegion"},
		"AWS/Redshift":          {"ClusterIdentifier", "NodeID", "service class", "stage", "latency", "wlmid"},
		"AWS/Route53":           {"HealthCheckId", "Region"},
		"AWS/Route53Resolver":   {"EndpointId"},
		"AWS/S3":                {"BucketName", "FilterId", "StorageType"},
		"AWS/SES":               {},
		"AWS/SNS":               {"Application", "Country", "Platform", "SMSType", "TopicName"},
		"AWS/SQS":               {"QueueName"},
		"AWS/SWF":               {"APIName", "ActivityTypeName", "ActivityTypeVersion", "DecisionName", "Domain", "TaskListName", "WorkflowTypeName", "WorkflowTypeVersion"},
		"AWS/SageMaker":         {"EndpointName", "Host", "LabelingJobName", "VariantName"},
		"AWS/States":            {"APIName", "ActivityArn", "LambdaFunctionArn", "StateMachineArn", "StateTransition"},
		"AWS/StorageGateway":    {"GatewayId", "GatewayName", "VolumeId"},
		"AWS/Textract":          {},
		"AWS/ThingsGraph":       {"FlowTemplateId", "StepName", "SystemTemplateId"},
		"AWS/TransitGateway":    {"TransitGateway"},
		"AWS/Translate":         {"LanguagePair", "Operation"},
		"AWS/TrustedAdvisor":    {},
		"AWS/Usage":             {"Class", "Resource", "Service", "Type"},
		"AWS/VPN":               {"TunnelIpAddress", "VpnId"},
		"AWS/WorkSpaces":        {"DirectoryId", "WorkspaceId"},
		"ECS/ContainerInsights": {"ClusterName", "ServiceName", "TaskDefinitionFamily", "EC2InstanceId", "ContainerInstanceId"},
		"ContainerInsights":     {"ClusterName", "NodeName", "Namespace", "InstanceId", "PodName", "Service"},
		"Rekognition":           {},
		"WAF":                   {"Region", "Rule", "RuleGroup", "WebACL"},
		"AWS/Cassandra":         {"Keyspace", "Operation", "TableName"},
	}
}

func (e *CloudWatchExecutor) executeMetricFindQuery(ctx context.Context, queryContext *tsdb.TsdbQuery) (*tsdb.Response, error) {
	result := &tsdb.Response{
		Results: make(map[string]*tsdb.QueryResult),
	}
	firstQuery := queryContext.Queries[0]
	queryResult := &tsdb.QueryResult{Meta: simplejson.New(), RefId: firstQuery.RefId}

	parameters := firstQuery.Model
	subType := firstQuery.Model.Get("subtype").MustString()
	var data []suggestData
	var err error
	switch subType {
	case "regions":
		data, err = e.handleGetRegions(ctx, parameters, queryContext)
	case "namespaces":
		data, err = e.handleGetNamespaces(ctx, parameters, queryContext)
	case "metrics":
		data, err = e.handleGetMetrics(ctx, parameters, queryContext)
	case "dimension_keys":
		data, err = e.handleGetDimensions(ctx, parameters, queryContext)
	case "dimension_values":
		data, err = e.handleGetDimensionValues(ctx, parameters, queryContext)
	case "ebs_volume_ids":
		data, err = e.handleGetEbsVolumeIds(ctx, parameters, queryContext)
	case "ec2_instance_attribute":
		data, err = e.handleGetEc2InstanceAttribute(ctx, parameters, queryContext)
	case "resource_arns":
		data, err = e.handleGetResourceArns(ctx, parameters, queryContext)
	}

	transformToTable(data, queryResult)
	result.Results[firstQuery.RefId] = queryResult
	return result, err
}

func transformToTable(data []suggestData, result *tsdb.QueryResult) {
	table := &tsdb.Table{
		Columns: make([]tsdb.TableColumn, 2),
		Rows:    make([]tsdb.RowValues, 0),
	}
	table.Columns[0].Text = "text"
	table.Columns[1].Text = "value"

	for _, r := range data {
		values := make([]interface{}, 2)
		values[0] = r.Text
		values[1] = r.Value
		table.Rows = append(table.Rows, values)
	}
	result.Tables = append(result.Tables, table)
	result.Meta.Set("rowCount", len(data))
}

func parseMultiSelectValue(input string) []string {
	trimmedInput := strings.TrimSpace(input)

	if strings.HasPrefix(trimmedInput, "{") {
		values := strings.Split(strings.TrimRight(strings.TrimLeft(trimmedInput, "{"), "}"), ",")
		trimValues := make([]string, len(values))
		for i, v := range values {
			trimValues[i] = strings.TrimSpace(v)
		}
		return trimValues
	}
	return []string{trimmedInput}
}

// Whenever this list is updated, frontend list should also be updated.
// Please update the region list in public/app/plugins/datasource/cloudwatch/partials/config.html
func (e *CloudWatchExecutor) handleGetRegions(ctx context.Context, parameters *simplejson.Json, queryContext *tsdb.TsdbQuery) ([]suggestData, error) {
	dsInfo := e.getDsInfo("default")
	profile := dsInfo.Profile
	if cache, ok := regionCache.Load(profile); ok {
		if cache2, ok2 := cache.([]suggestData); ok2 {
			return cache2, nil
		}
	}

	regions := []string{
		"ap-east-1", "ap-northeast-1", "ap-northeast-2", "ap-northeast-3", "ap-south-1", "ap-southeast-1", "ap-southeast-2", "ca-central-1",
		"eu-central-1", "eu-north-1", "eu-west-1", "eu-west-2", "eu-west-3", "me-south-1", "sa-east-1", "us-east-1", "us-east-2", "us-west-1", "us-west-2",
		"cn-north-1", "cn-northwest-1", "us-gov-east-1", "us-gov-west-1", "us-isob-east-1", "us-iso-east-1",
	}

	client, err := e.clients.ec2Client(e.getDsInfo("default"))
	if err != nil {
		return nil, err
	}
	r, err := client.DescribeRegions(&ec2.DescribeRegionsInput{})
	if err != nil {
		// ignore error for backward compatibility
		plog.Error("Failed to get regions", "error", err)
	} else {
		for _, region := range r.Regions {
			exists := false

			for _, existingRegion := range regions {
				if existingRegion == *region.RegionName {
					exists = true
					break
				}
			}

			if !exists {
				regions = append(regions, *region.RegionName)
			}
		}
	}
	sort.Strings(regions)

	result := make([]suggestData, 0)
	for _, region := range regions {
		result = append(result, suggestData{Text: region, Value: region})
	}
	regionCache.Store(profile, result)

	return result, nil
}

func (e *CloudWatchExecutor) handleGetNamespaces(ctx context.Context, parameters *simplejson.Json, queryContext *tsdb.TsdbQuery) ([]suggestData, error) {
	keys := []string{}
	for key := range metricsMap {
		keys = append(keys, key)
	}

	customNamespaces := e.DataSource.JsonData.Get("customMetricsNamespaces").MustString()
	if customNamespaces != "" {
		keys = append(keys, strings.Split(customNamespaces, ",")...)
	}

	sort.Strings(keys)

	result := make([]suggestData, 0)
	for _, key := range keys {
		result = append(result, suggestData{Text: key, Value: key})
	}

	return result, nil
}

func (e *CloudWatchExecutor) handleGetMetrics(ctx context.Context, parameters *simplejson.Json, queryContext *tsdb.TsdbQuery) ([]suggestData, error) {
	region := parameters.Get("region").MustString()
	namespace := parameters.Get("namespace").MustString()

	var namespaceMetrics []string
	if !isCustomMetrics(namespace) {
		var exists bool
		if namespaceMetrics, exists = metricsMap[namespace]; !exists {
			return nil, errors.New("Unable to find namespace " + namespace)
		}
	} else {
		var err error
		dsInfo := e.getDsInfo(region)
		dsInfo.Namespace = namespace

		if namespaceMetrics, err = e.getMetricsForCustomMetrics(region); err != nil {
			return nil, errors.New("Unable to call AWS API")
		}
	}
	sort.Strings(namespaceMetrics)

	result := make([]suggestData, 0)
	for _, name := range namespaceMetrics {
		result = append(result, suggestData{Text: name, Value: name})
	}

	return result, nil
}

func (e *CloudWatchExecutor) handleGetDimensions(ctx context.Context, parameters *simplejson.Json, queryContext *tsdb.TsdbQuery) ([]suggestData, error) {
	region := parameters.Get("region").MustString()
	namespace := parameters.Get("namespace").MustString()

	var dimensionValues []string
	if !isCustomMetrics(namespace) {
		var exists bool
		if dimensionValues, exists = dimensionsMap[namespace]; !exists {
			return nil, errors.New("Unable to find dimension " + namespace)
		}
	} else {
		var err error
		dsInfo := e.getDsInfo(region)
		dsInfo.Namespace = namespace

		if dimensionValues, err = e.getDimensionsForCustomMetrics(region); err != nil {
			return nil, errors.New("Unable to call AWS API")
		}
	}
	sort.Strings(dimensionValues)

	result := make([]suggestData, 0)
	for _, name := range dimensionValues {
		result = append(result, suggestData{Text: name, Value: name})
	}

	return result, nil
}

func (e *CloudWatchExecutor) handleGetDimensionValues(ctx context.Context, parameters *simplejson.Json, queryContext *tsdb.TsdbQuery) ([]suggestData, error) {
	region := parameters.Get("region").MustString()
	namespace := parameters.Get("namespace").MustString()
	metricName := parameters.Get("metricName").MustString()
	dimensionKey := parameters.Get("dimensionKey").MustString()
	dimensionsJson := parameters.Get("dimensions").MustMap()

	var dimensions []*cloudwatch.DimensionFilter
	for k, v := range dimensionsJson {
		if vv, ok := v.(string); ok {
			dimensions = append(dimensions, &cloudwatch.DimensionFilter{
				Name:  aws.String(k),
				Value: aws.String(vv),
			})
		} else if vv, ok := v.([]interface{}); ok {
			for _, v := range vv {
				dimensions = append(dimensions, &cloudwatch.DimensionFilter{
					Name:  aws.String(k),
					Value: aws.String(v.(string)),
				})
			}
		}
	}

	metrics, err := e.cloudwatchListMetrics(region, namespace, metricName, dimensions)
	if err != nil {
		return nil, err
	}

	result := make([]suggestData, 0)
	dupCheck := make(map[string]bool)
	for _, metric := range metrics.Metrics {
		for _, dim := range metric.Dimensions {
			if *dim.Name == dimensionKey {
				if _, exists := dupCheck[*dim.Value]; exists {
					continue
				}
				dupCheck[*dim.Value] = true
				result = append(result, suggestData{Text: *dim.Value, Value: *dim.Value})
			}
		}
	}

	sort.Slice(result, func(i, j int) bool {
		return result[i].Text < result[j].Text
	})

	return result, nil
}

<<<<<<< HEAD
=======
func (e *CloudWatchExecutor) ensureClientSession(region string) error {
	if e.ec2Svc == nil {
		dsInfo := e.getDsInfo(region)
		cfg, err := getAwsConfig(dsInfo)
		if err != nil {
			return fmt.Errorf("Failed to call ec2:getAwsConfig, %v", err)
		}
		sess, err := session.NewSession(cfg)
		if err != nil {
			return fmt.Errorf("Failed to call ec2:NewSession, %v", err)
		}
		e.ec2Svc = ec2.New(sess, cfg)
	}
	return nil
}

>>>>>>> 4710f6be
func (e *CloudWatchExecutor) handleGetEbsVolumeIds(ctx context.Context, parameters *simplejson.Json, queryContext *tsdb.TsdbQuery) ([]suggestData, error) {
	region := parameters.Get("region").MustString()
	instanceId := parameters.Get("instanceId").MustString()

	instanceIds := aws.StringSlice(parseMultiSelectValue(instanceId))
	instances, err := e.ec2DescribeInstances(region, nil, instanceIds)
	if err != nil {
		return nil, err
	}

	result := make([]suggestData, 0)
	for _, reservation := range instances.Reservations {
		for _, instance := range reservation.Instances {
			for _, mapping := range instance.BlockDeviceMappings {
				result = append(result, suggestData{Text: *mapping.Ebs.VolumeId, Value: *mapping.Ebs.VolumeId})
			}
		}
	}

	return result, nil
}

func (e *CloudWatchExecutor) handleGetEc2InstanceAttribute(ctx context.Context, parameters *simplejson.Json, queryContext *tsdb.TsdbQuery) ([]suggestData, error) {
	region := parameters.Get("region").MustString()
	attributeName := parameters.Get("attributeName").MustString()
	filterJson := parameters.Get("filters").MustMap()

	var filters []*ec2.Filter
	for k, v := range filterJson {
		if vv, ok := v.([]interface{}); ok {
			var vvvvv []*string
			for _, vvv := range vv {
				if vvvv, ok := vvv.(string); ok {
					vvvvv = append(vvvvv, &vvvv)
				}
			}
			filters = append(filters, &ec2.Filter{
				Name:   aws.String(k),
				Values: vvvvv,
			})
		}
	}

	instances, err := e.ec2DescribeInstances(region, filters, nil)
	if err != nil {
		return nil, err
	}

	result := make([]suggestData, 0)
	dupCheck := make(map[string]bool)
	for _, reservation := range instances.Reservations {
		for _, instance := range reservation.Instances {
			tags := make(map[string]string)
			for _, tag := range instance.Tags {
				tags[*tag.Key] = *tag.Value
			}

			var data string
			if strings.Index(attributeName, "Tags.") == 0 {
				tagName := attributeName[5:]
				data = tags[tagName]
			} else {
				attributePath := strings.Split(attributeName, ".")
				v := reflect.ValueOf(instance)
				for _, key := range attributePath {
					if v.Kind() == reflect.Ptr {
						v = v.Elem()
					}
					if v.Kind() != reflect.Struct {
						return nil, errors.New("invalid attribute path")
					}
					v = v.FieldByName(key)
					if !v.IsValid() {
						return nil, errors.New("invalid attribute path")
					}
				}
				if attr, ok := v.Interface().(*string); ok {
					data = *attr
				} else if attr, ok := v.Interface().(*time.Time); ok {
					data = (*attr).String()
				} else {
					return nil, errors.New("invalid attribute path")
				}
			}

			if _, exists := dupCheck[data]; exists {
				continue
			}
			dupCheck[data] = true
			result = append(result, suggestData{Text: data, Value: data})
		}
	}

	sort.Slice(result, func(i, j int) bool {
		return result[i].Text < result[j].Text
	})

	return result, nil
}

<<<<<<< HEAD
=======
func (e *CloudWatchExecutor) ensureRGTAClientSession(region string) error {
	if e.rgtaSvc == nil {
		dsInfo := e.getDsInfo(region)
		cfg, err := getAwsConfig(dsInfo)
		if err != nil {
			return fmt.Errorf("Failed to call ec2:getAwsConfig, %v", err)
		}
		sess, err := session.NewSession(cfg)
		if err != nil {
			return fmt.Errorf("Failed to call ec2:NewSession, %v", err)
		}
		e.rgtaSvc = resourcegroupstaggingapi.New(sess, cfg)
	}
	return nil
}

>>>>>>> 4710f6be
func (e *CloudWatchExecutor) handleGetResourceArns(ctx context.Context, parameters *simplejson.Json, queryContext *tsdb.TsdbQuery) ([]suggestData, error) {
	region := parameters.Get("region").MustString()
	resourceType := parameters.Get("resourceType").MustString()
	filterJson := parameters.Get("tags").MustMap()

	var filters []*resourcegroupstaggingapi.TagFilter
	for k, v := range filterJson {
		if vv, ok := v.([]interface{}); ok {
			var vvvvv []*string
			for _, vvv := range vv {
				if vvvv, ok := vvv.(string); ok {
					vvvvv = append(vvvvv, &vvvv)
				}
			}
			filters = append(filters, &resourcegroupstaggingapi.TagFilter{
				Key:    aws.String(k),
				Values: vvvvv,
			})
		}
	}

	var resourceTypes []*string
	resourceTypes = append(resourceTypes, &resourceType)

	resources, err := e.resourceGroupsGetResources(region, filters, resourceTypes)
	if err != nil {
		return nil, err
	}

	result := make([]suggestData, 0)
	for _, resource := range resources.ResourceTagMappingList {
		data := *resource.ResourceARN
		result = append(result, suggestData{Text: data, Value: data})
	}

	return result, nil
}

func (e *CloudWatchExecutor) cloudwatchListMetrics(region string, namespace string, metricName string, dimensions []*cloudwatch.DimensionFilter) (*cloudwatch.ListMetricsOutput, error) {
	svc, err := e.clients.cloudWatchClient(e.getDsInfo(region))
	if err != nil {
		return nil, err
	}

	params := &cloudwatch.ListMetricsInput{
		Namespace:  aws.String(namespace),
		Dimensions: dimensions,
	}

	if metricName != "" {
		params.MetricName = aws.String(metricName)
	}

	var resp cloudwatch.ListMetricsOutput
	err = svc.ListMetricsPages(params,
		func(page *cloudwatch.ListMetricsOutput, lastPage bool) bool {
			metrics.MAwsCloudWatchListMetrics.Inc()
			metrics, _ := awsutil.ValuesAtPath(page, "Metrics")
			for _, metric := range metrics {
				resp.Metrics = append(resp.Metrics, metric.(*cloudwatch.Metric))
			}
			return !lastPage
		})
	if err != nil {
		return nil, fmt.Errorf("Failed to call cloudwatch:ListMetrics, %v", err)
	}

	return &resp, nil
}

func (e *CloudWatchExecutor) ec2DescribeInstances(region string, filters []*ec2.Filter, instanceIds []*string) (*ec2.DescribeInstancesOutput, error) {
	params := &ec2.DescribeInstancesInput{
		Filters:     filters,
		InstanceIds: instanceIds,
	}

	client, err := e.clients.ec2Client(e.getDsInfo(region))
	if err != nil {
		return nil, err
	}

	var resp ec2.DescribeInstancesOutput
	err = client.DescribeInstancesPages(params,
		func(page *ec2.DescribeInstancesOutput, lastPage bool) bool {
			reservations, _ := awsutil.ValuesAtPath(page, "Reservations")
			for _, reservation := range reservations {
				resp.Reservations = append(resp.Reservations, reservation.(*ec2.Reservation))
			}
			return !lastPage
		})
	if err != nil {
		return nil, errors.New("Failed to call ec2:DescribeInstances")
	}

	return &resp, nil
}

func (e *CloudWatchExecutor) resourceGroupsGetResources(region string, filters []*resourcegroupstaggingapi.TagFilter, resourceTypes []*string) (*resourcegroupstaggingapi.GetResourcesOutput, error) {
	params := &resourcegroupstaggingapi.GetResourcesInput{
		ResourceTypeFilters: resourceTypes,
		TagFilters:          filters,
	}

	client, err := e.clients.rgtaClient(e.getDsInfo(region))
	if err != nil {
		return nil, err
	}

	var resp resourcegroupstaggingapi.GetResourcesOutput
	err = client.GetResourcesPages(params,
		func(page *resourcegroupstaggingapi.GetResourcesOutput, lastPage bool) bool {
			resources, _ := awsutil.ValuesAtPath(page, "ResourceTagMappingList")
			for _, resource := range resources {
				resp.ResourceTagMappingList = append(resp.ResourceTagMappingList, resource.(*resourcegroupstaggingapi.ResourceTagMapping))
			}
			return !lastPage
		})
	if err != nil {
		return nil, errors.New("Failed to call tags:GetResources")
	}

	return &resp, nil
}

func (e *CloudWatchExecutor) getAllMetrics(region string) (cloudwatch.ListMetricsOutput, error) {
	dsInfo := e.getDsInfo(region)

	svc, err := e.clients.cloudWatchClient(dsInfo)
	if err != nil {
		return cloudwatch.ListMetricsOutput{}, err
	}

	params := &cloudwatch.ListMetricsInput{
		Namespace: aws.String(dsInfo.Namespace),
	}

	var resp cloudwatch.ListMetricsOutput
	err = svc.ListMetricsPages(params,
		func(page *cloudwatch.ListMetricsOutput, lastPage bool) bool {
			metrics.MAwsCloudWatchListMetrics.Inc()
			metrics, _ := awsutil.ValuesAtPath(page, "Metrics")
			for _, metric := range metrics {
				resp.Metrics = append(resp.Metrics, metric.(*cloudwatch.Metric))
			}
			return !lastPage
		})
	return resp, err
}

func (e *CloudWatchExecutor) getMetricsForCustomMetrics(region string) ([]string, error) {
	dsInfo := e.getDsInfo(region)

	e.metricsCacheLock.Lock()
	defer e.metricsCacheLock.Unlock()

	if _, ok := e.customMetricsMetricsMap[dsInfo.Profile]; !ok {
		e.customMetricsMetricsMap[dsInfo.Profile] = make(map[string]map[string]*CustomMetricsCache)
	}
	if _, ok := e.customMetricsMetricsMap[dsInfo.Profile][dsInfo.Region]; !ok {
		e.customMetricsMetricsMap[dsInfo.Profile][dsInfo.Region] = make(map[string]*CustomMetricsCache)
	}
	if _, ok := e.customMetricsMetricsMap[dsInfo.Profile][dsInfo.Region][dsInfo.Namespace]; !ok {
		e.customMetricsMetricsMap[dsInfo.Profile][dsInfo.Region][dsInfo.Namespace] = &CustomMetricsCache{
			Cache: make([]string, 0),
		}
	}

	if e.customMetricsMetricsMap[dsInfo.Profile][dsInfo.Region][dsInfo.Namespace].Expire.After(time.Now()) {
		return e.customMetricsMetricsMap[dsInfo.Profile][dsInfo.Region][dsInfo.Namespace].Cache, nil
	}
	result, err := e.getAllMetrics(region)
	if err != nil {
		return []string{}, err
	}
	e.customMetricsMetricsMap[dsInfo.Profile][dsInfo.Region][dsInfo.Namespace].Cache = make([]string, 0)
	e.customMetricsMetricsMap[dsInfo.Profile][dsInfo.Region][dsInfo.Namespace].Expire = time.Now().Add(5 * time.Minute)

	for _, metric := range result.Metrics {
		if isDuplicate(e.customMetricsMetricsMap[dsInfo.Profile][dsInfo.Region][dsInfo.Namespace].Cache, *metric.MetricName) {
			continue
		}
		e.customMetricsMetricsMap[dsInfo.Profile][dsInfo.Region][dsInfo.Namespace].Cache = append(e.customMetricsMetricsMap[dsInfo.Profile][dsInfo.Region][dsInfo.Namespace].Cache, *metric.MetricName)
	}

	return e.customMetricsMetricsMap[dsInfo.Profile][dsInfo.Region][dsInfo.Namespace].Cache, nil
}

func (e *CloudWatchExecutor) getDimensionsForCustomMetrics(region string) ([]string, error) {
	dsInfo := e.getDsInfo(region)

	e.dimensionsCacheLock.Lock()
	defer e.dimensionsCacheLock.Unlock()

	if _, ok := e.customMetricsDimensionsMap[dsInfo.Profile]; !ok {
		e.customMetricsDimensionsMap[dsInfo.Profile] = make(map[string]map[string]*CustomMetricsCache)
	}
	if _, ok := e.customMetricsDimensionsMap[dsInfo.Profile][dsInfo.Region]; !ok {
		e.customMetricsDimensionsMap[dsInfo.Profile][dsInfo.Region] = make(map[string]*CustomMetricsCache)
	}
	if _, ok := e.customMetricsDimensionsMap[dsInfo.Profile][dsInfo.Region][dsInfo.Namespace]; !ok {
		e.customMetricsDimensionsMap[dsInfo.Profile][dsInfo.Region][dsInfo.Namespace] = &CustomMetricsCache{
			Cache: make([]string, 0),
		}
	}

	if e.customMetricsDimensionsMap[dsInfo.Profile][dsInfo.Region][dsInfo.Namespace].Expire.After(time.Now()) {
		return e.customMetricsDimensionsMap[dsInfo.Profile][dsInfo.Region][dsInfo.Namespace].Cache, nil
	}
	result, err := e.getAllMetrics(region)
	if err != nil {
		return []string{}, err
	}
	e.customMetricsDimensionsMap[dsInfo.Profile][dsInfo.Region][dsInfo.Namespace].Cache = make([]string, 0)
	e.customMetricsDimensionsMap[dsInfo.Profile][dsInfo.Region][dsInfo.Namespace].Expire = time.Now().Add(5 * time.Minute)

	for _, metric := range result.Metrics {
		for _, dimension := range metric.Dimensions {
			if isDuplicate(e.customMetricsDimensionsMap[dsInfo.Profile][dsInfo.Region][dsInfo.Namespace].Cache, *dimension.Name) {
				continue
			}
			e.customMetricsDimensionsMap[dsInfo.Profile][dsInfo.Region][dsInfo.Namespace].Cache = append(e.customMetricsDimensionsMap[dsInfo.Profile][dsInfo.Region][dsInfo.Namespace].Cache, *dimension.Name)
		}
	}

	return e.customMetricsDimensionsMap[dsInfo.Profile][dsInfo.Region][dsInfo.Namespace].Cache, nil
}

func isDuplicate(nameList []string, target string) bool {
	for _, name := range nameList {
		if name == target {
			return true
		}
	}
	return false
}

func isCustomMetrics(namespace string) bool {
	return strings.Index(namespace, "AWS/") != 0
}<|MERGE_RESOLUTION|>--- conflicted
+++ resolved
@@ -461,25 +461,6 @@
 	return result, nil
 }
 
-<<<<<<< HEAD
-=======
-func (e *CloudWatchExecutor) ensureClientSession(region string) error {
-	if e.ec2Svc == nil {
-		dsInfo := e.getDsInfo(region)
-		cfg, err := getAwsConfig(dsInfo)
-		if err != nil {
-			return fmt.Errorf("Failed to call ec2:getAwsConfig, %v", err)
-		}
-		sess, err := session.NewSession(cfg)
-		if err != nil {
-			return fmt.Errorf("Failed to call ec2:NewSession, %v", err)
-		}
-		e.ec2Svc = ec2.New(sess, cfg)
-	}
-	return nil
-}
-
->>>>>>> 4710f6be
 func (e *CloudWatchExecutor) handleGetEbsVolumeIds(ctx context.Context, parameters *simplejson.Json, queryContext *tsdb.TsdbQuery) ([]suggestData, error) {
 	region := parameters.Get("region").MustString()
 	instanceId := parameters.Get("instanceId").MustString()
@@ -580,25 +561,6 @@
 	return result, nil
 }
 
-<<<<<<< HEAD
-=======
-func (e *CloudWatchExecutor) ensureRGTAClientSession(region string) error {
-	if e.rgtaSvc == nil {
-		dsInfo := e.getDsInfo(region)
-		cfg, err := getAwsConfig(dsInfo)
-		if err != nil {
-			return fmt.Errorf("Failed to call ec2:getAwsConfig, %v", err)
-		}
-		sess, err := session.NewSession(cfg)
-		if err != nil {
-			return fmt.Errorf("Failed to call ec2:NewSession, %v", err)
-		}
-		e.rgtaSvc = resourcegroupstaggingapi.New(sess, cfg)
-	}
-	return nil
-}
-
->>>>>>> 4710f6be
 func (e *CloudWatchExecutor) handleGetResourceArns(ctx context.Context, parameters *simplejson.Json, queryContext *tsdb.TsdbQuery) ([]suggestData, error) {
 	region := parameters.Get("region").MustString()
 	resourceType := parameters.Get("resourceType").MustString()
