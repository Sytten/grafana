--- conflicted
+++ resolved
@@ -1,9 +1,6 @@
 import { VariableType } from '@grafana/data';
 import { cloneDeep } from 'lodash';
 import { ThunkResult } from '../../../types';
-<<<<<<< HEAD
-import { getEditorVariables, getNewVariableIndex, getVariable, getVariablesByKey } from '../state/selectors';
-=======
 import { variableAdapters } from '../adapters';
 import { initInspect } from '../inspect/reducer';
 import { createUsagesNetwork, transformUsagesToNetwork } from '../inspect/utils';
@@ -14,7 +11,6 @@
 import { AddVariable, KeyedVariableIdentifier, VariableIdentifier } from '../state/types';
 import { VariableModel } from '../types';
 import { toKeyedVariableIdentifier, toStateKey, toVariablePayload } from '../utils';
->>>>>>> ea3e41ea
 import {
   changeVariableNameFailed,
   changeVariableNameSucceeded,
@@ -23,20 +19,6 @@
   variableEditorMounted,
   variableEditorUnMounted,
 } from './reducer';
-<<<<<<< HEAD
-import { variableAdapters } from '../adapters';
-import { AddVariable, KeyedVariableIdentifier, VariableIdentifier } from '../state/types';
-import { cloneDeep } from 'lodash';
-import { VariableType } from '@grafana/data';
-import { addVariable, removeVariable } from '../state/sharedReducer';
-import { updateOptions } from '../state/actions';
-import { VariableModel } from '../types';
-import { initInspect } from '../inspect/reducer';
-import { createUsagesNetwork, transformUsagesToNetwork } from '../inspect/utils';
-import { toKeyedAction } from '../state/keyedVariablesReducer';
-import { toKeyedVariableIdentifier, toVariablePayload } from '../utils';
-=======
->>>>>>> ea3e41ea
 
 export const variableEditorMount = (identifier: KeyedVariableIdentifier): ThunkResult<void> => {
   return async (dispatch) => {
@@ -110,20 +92,6 @@
   };
 
 export const switchToNewMode =
-<<<<<<< HEAD
-  (key: string, type: VariableType = 'query'): ThunkResult<void> =>
-  (dispatch, getState) => {
-    const id = getNextAvailableId(type, getVariablesByKey(key, getState()));
-    const identifier: VariableIdentifier = { type, id };
-    const global = false;
-    const index = getNewVariableIndex(key, getState());
-    const model: VariableModel = cloneDeep(variableAdapters.get(type).initialState);
-    model.id = id;
-    model.name = id;
-    model.rootStateKey = key;
-    dispatch(toKeyedAction(key, addVariable(toVariablePayload<AddVariable>(identifier, { global, model, index }))));
-    dispatch(toKeyedAction(key, setIdInEditor({ id: identifier.id })));
-=======
   (key: string | null | undefined, type: VariableType = 'query'): ThunkResult<void> =>
   (dispatch, getState) => {
     const rootStateKey = toStateKey(key);
@@ -139,7 +107,6 @@
       toKeyedAction(rootStateKey, addVariable(toVariablePayload<AddVariable>(identifier, { global, model, index })))
     );
     dispatch(toKeyedAction(rootStateKey, setIdInEditor({ id: identifier.id })));
->>>>>>> ea3e41ea
   };
 
 export const switchToEditMode =
@@ -150,29 +117,17 @@
   };
 
 export const switchToListMode =
-<<<<<<< HEAD
-  (key: string): ThunkResult<void> =>
-  (dispatch, getState) => {
-    dispatch(toKeyedAction(key, clearIdInEditor()));
-    const state = getState();
-    const variables = getEditorVariables(key, state);
-=======
   (key: string | null | undefined): ThunkResult<void> =>
   (dispatch, getState) => {
     const rootStateKey = toStateKey(key);
     dispatch(toKeyedAction(rootStateKey, clearIdInEditor()));
     const state = getState();
     const variables = getEditorVariables(rootStateKey, state);
->>>>>>> ea3e41ea
     const dashboard = state.dashboard.getModel();
     const { usages } = createUsagesNetwork(variables, dashboard);
     const usagesNetwork = transformUsagesToNetwork(usages);
 
-<<<<<<< HEAD
-    dispatch(toKeyedAction(key, initInspect({ usages, usagesNetwork })));
-=======
     dispatch(toKeyedAction(rootStateKey, initInspect({ usages, usagesNetwork })));
->>>>>>> ea3e41ea
   };
 
 export function getNextAvailableId(type: VariableType, variables: VariableModel[]): string {
