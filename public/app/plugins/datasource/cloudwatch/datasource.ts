import {
  DataFrame,
  DataQueryError,
  DataQueryErrorType,
  DataQueryRequest,
  DataQueryResponse,
  DataSourceInstanceSettings,
  DataSourceWithLogsContextSupport,
  dateMath,
  FieldType,
  LoadingState,
  LogRowModel,
  rangeUtil,
  ScopedVars,
  TableData,
  TimeRange,
  toLegacyResponseData,
} from '@grafana/data';
import { DataSourceWithBackend, FetchError, getBackendSrv, toDataQueryResponse } from '@grafana/runtime';
import { RowContextOptions } from '@grafana/ui/src/components/Logs/LogRowContextProvider';
import { notifyApp } from 'app/core/actions';
import { createErrorNotification } from 'app/core/copy/appNotification';
import { getTimeSrv, TimeSrv } from 'app/features/dashboard/services/TimeSrv';
import { getTemplateSrv, TemplateSrv } from 'app/features/templating/template_srv';
import { VariableWithMultiSupport } from 'app/features/variables/types';
import { store } from 'app/store/store';
import { AppNotificationTimeout } from 'app/types';
import { cloneDeep, find, findLast, isEmpty, isString, set } from 'lodash';
import React from 'react';
import { from, lastValueFrom, merge, Observable, of, throwError, zip } from 'rxjs';
import { catchError, concatMap, finalize, map, mergeMap, repeat, scan, share, takeWhile, tap } from 'rxjs/operators';

import { SQLCompletionItemProvider } from './cloudwatch-sql/completion/CompletionItemProvider';
import { ThrottlingErrorMessage } from './components/ThrottlingErrorMessage';
import { CloudWatchLanguageProvider } from './language_provider';
import memoizedDebounce from './memoizedDebounce';
import { MetricMathCompletionItemProvider } from './metric-math/completion/CompletionItemProvider';
import {
  CloudWatchJsonData,
  CloudWatchLogsQuery,
  CloudWatchLogsQueryStatus,
  CloudWatchLogsRequest,
  CloudWatchMetricsQuery,
  CloudWatchQuery,
  DescribeLogGroupsRequest,
  Dimensions,
  GetLogEventsRequest,
  GetLogGroupFieldsRequest,
  GetLogGroupFieldsResponse,
  isCloudWatchLogsQuery,
  LogAction,
  MetricEditorMode,
  MetricQuery,
  MetricQueryType,
  MetricRequest,
  StartQueryRequest,
  TSDBResponse,
} from './types';
<<<<<<< HEAD
import { CloudWatchLanguageProvider } from './language_provider';
import { VariableWithMultiSupport } from 'app/features/variables/types';
import { increasingInterval } from './utils/rxjs/increasingInterval';
=======
>>>>>>> f530775e
import { addDataLinksToLogsResponse } from './utils/datalinks';
import { runWithRetry } from './utils/logsRetry';
import { increasingInterval } from './utils/rxjs/increasingInterval';

const DS_QUERY_ENDPOINT = '/api/ds/query';

// Constants also defined in tsdb/cloudwatch/cloudwatch.go
const LOG_IDENTIFIER_INTERNAL = '__log__grafana_internal__';
const LOGSTREAM_IDENTIFIER_INTERNAL = '__logstream__grafana_internal__';

const displayAlert = (datasourceName: string, region: string) =>
  store.dispatch(
    notifyApp(
      createErrorNotification(
        `CloudWatch request limit reached in ${region} for data source ${datasourceName}`,
        '',
        React.createElement(ThrottlingErrorMessage, { region }, null)
      )
    )
  );

const displayCustomError = (title: string, message: string) =>
  store.dispatch(notifyApp(createErrorNotification(title, message)));

export class CloudWatchDatasource
  extends DataSourceWithBackend<CloudWatchQuery, CloudWatchJsonData>
  implements DataSourceWithLogsContextSupport
{
  proxyUrl: any;
  defaultRegion: any;
  datasourceName: string;
  languageProvider: CloudWatchLanguageProvider;
  sqlCompletionItemProvider: SQLCompletionItemProvider;

  metricMathCompletionItemProvider: MetricMathCompletionItemProvider;

  tracingDataSourceUid?: string;
  logsTimeout: string;

  type = 'cloudwatch';
  standardStatistics = ['Average', 'Maximum', 'Minimum', 'Sum', 'SampleCount'];

  debouncedAlert: (datasourceName: string, region: string) => void = memoizedDebounce(
    displayAlert,
    AppNotificationTimeout.Error
  );
  debouncedCustomAlert: (title: string, message: string) => void = memoizedDebounce(
    displayCustomError,
    AppNotificationTimeout.Error
  );
  logQueries: Record<string, { id: string; region: string; statsQuery: boolean }> = {};

  constructor(
    instanceSettings: DataSourceInstanceSettings<CloudWatchJsonData>,
    private readonly templateSrv: TemplateSrv = getTemplateSrv(),
    private readonly timeSrv: TimeSrv = getTimeSrv()
  ) {
    super(instanceSettings);
    this.proxyUrl = instanceSettings.url;
    this.defaultRegion = instanceSettings.jsonData.defaultRegion;
    this.datasourceName = instanceSettings.name;
    this.languageProvider = new CloudWatchLanguageProvider(this);
    this.tracingDataSourceUid = instanceSettings.jsonData.tracingDatasourceUid;
    this.logsTimeout = instanceSettings.jsonData.logsTimeout || '15m';
    this.sqlCompletionItemProvider = new SQLCompletionItemProvider(this, this.templateSrv);
    this.metricMathCompletionItemProvider = new MetricMathCompletionItemProvider(this, this.templateSrv);
  }

  query(options: DataQueryRequest<CloudWatchQuery>): Observable<DataQueryResponse> {
    options = cloneDeep(options);

    let queries = options.targets.filter((item) => item.id !== '' || item.hide !== true);
    const { logQueries, metricsQueries } = this.getTargetsByQueryMode(queries);

    const dataQueryResponses: Array<Observable<DataQueryResponse>> = [];
    if (logQueries.length > 0) {
      dataQueryResponses.push(this.handleLogQueries(logQueries, options));
    }

    if (metricsQueries.length > 0) {
      dataQueryResponses.push(this.handleMetricQueries(metricsQueries, options));
    }

    // No valid targets, return the empty result to save a round trip.
    if (isEmpty(dataQueryResponses)) {
      return of({
        data: [],
        state: LoadingState.Done,
      });
    }

    return merge(...dataQueryResponses);
  }

  /**
   * Handle log query. The log query works by starting the query on the CloudWatch and then periodically polling for
   * results.
   * @param logQueries
   * @param options
   */
  handleLogQueries = (
    logQueries: CloudWatchLogsQuery[],
    options: DataQueryRequest<CloudWatchQuery>
  ): Observable<DataQueryResponse> => {
    const validLogQueries = logQueries.filter((item) => item.logGroupNames?.length);
    if (logQueries.length > validLogQueries.length) {
      return of({ data: [], error: { message: 'Log group is required' } });
    }

    // No valid targets, return the empty result to save a round trip.
    if (isEmpty(validLogQueries)) {
      return of({ data: [], state: LoadingState.Done });
    }

    const queryParams = logQueries.map((target: CloudWatchLogsQuery) => ({
      queryString: target.expression || '',
      refId: target.refId,
      logGroupNames: target.logGroupNames,
      region: this.replace(this.getActualRegion(target.region), options.scopedVars, true, 'region'),
    }));

    const startTime = new Date();
    const timeoutFunc = () => {
      return Date.now() >= startTime.valueOf() + rangeUtil.intervalToMs(this.logsTimeout);
    };

    return runWithRetry(
      (targets: StartQueryRequest[]) => {
        return this.makeLogActionRequest('StartQuery', targets, {
          makeReplacements: true,
          scopedVars: options.scopedVars,
          skipCache: true,
        });
      },
      queryParams,
      timeoutFunc
    ).pipe(
      mergeMap(({ frames, error }: { frames: DataFrame[]; error?: DataQueryError }) =>
        // This queries for the results
        this.logsQuery(
          frames.map((dataFrame) => ({
            queryId: dataFrame.fields[0].values.get(0),
            region: dataFrame.meta?.custom?.['Region'] ?? 'default',
            refId: dataFrame.refId!,
            statsGroups: (logQueries.find((target) => target.refId === dataFrame.refId)! as CloudWatchLogsQuery)
              .statsGroups,
          })),
          timeoutFunc
        ).pipe(
          map((response: DataQueryResponse) => {
            if (!response.error && error) {
              response.error = error;
            }
            return response;
          })
        )
      ),
      mergeMap((dataQueryResponse) => {
        return from(
          (async () => {
            await addDataLinksToLogsResponse(
              dataQueryResponse,
              options,
              this.timeSrv.timeRange(),
              this.replace.bind(this),
              this.getActualRegion.bind(this),
              this.tracingDataSourceUid
            );

            return dataQueryResponse;
          })()
        );
      })
    );
  };

  filterMetricQuery({
    region,
    metricQueryType,
    metricEditorMode,
    expression,
    metricName,
    namespace,
    sqlExpression,
    statistic,
    dimensions,
    ...rest
  }: CloudWatchMetricsQuery): boolean {
    if (!region) {
      return false;
    }

    if (metricQueryType === MetricQueryType.Search && metricEditorMode === MetricEditorMode.Builder) {
      return !!namespace && !!metricName && !!statistic;
    } else if (metricQueryType === MetricQueryType.Search && metricEditorMode === MetricEditorMode.Code) {
      return !!expression;
    } else if (metricQueryType === MetricQueryType.Query) {
      // still TBD how to validate the visual query builder for SQL
      return !!sqlExpression;
    }

    throw new Error('invalid metric editor mode');
  }

  handleMetricQueries = (
    metricQueries: CloudWatchMetricsQuery[],
    options: DataQueryRequest<CloudWatchQuery>
  ): Observable<DataQueryResponse> => {
    const validMetricsQueries = metricQueries
      .filter(this.filterMetricQuery)
      .map((item: CloudWatchMetricsQuery): MetricQuery => {
        item.region = this.templateSrv.replace(this.getActualRegion(item.region), options.scopedVars);
        item.namespace = this.replace(item.namespace, options.scopedVars, true, 'namespace');
        item.metricName = this.replace(item.metricName, options.scopedVars, true, 'metric name');
        item.dimensions = this.convertDimensionFormat(item.dimensions ?? {}, options.scopedVars);
        item.statistic = this.templateSrv.replace(item.statistic, options.scopedVars);
        item.period = String(this.getPeriod(item, options)); // use string format for period in graph query, and alerting
        item.id = this.templateSrv.replace(item.id, options.scopedVars);
        item.expression = this.templateSrv.replace(item.expression, options.scopedVars);
        item.sqlExpression = this.templateSrv.replace(item.sqlExpression, options.scopedVars, 'raw');

        return {
          intervalMs: options.intervalMs,
          maxDataPoints: options.maxDataPoints,
          ...item,
          type: 'timeSeriesQuery',
          datasource: this.getRef(),
        };
      });

    // No valid targets, return the empty result to save a round trip.
    if (isEmpty(validMetricsQueries)) {
      return of({ data: [] });
    }

    const request = {
      from: options?.range?.from.valueOf().toString(),
      to: options?.range?.to.valueOf().toString(),
      queries: validMetricsQueries,
    };

    return this.performTimeSeriesQuery(request, options.range);
  };

  /**
   * Checks progress and polls data of a started logs query with some retry logic.
   * @param queryParams
   */
  logsQuery(
    queryParams: Array<{
      queryId: string;
      refId: string;
      limit?: number;
      region: string;
      statsGroups?: string[];
    }>,
    timeoutFunc: () => boolean
  ): Observable<DataQueryResponse> {
    this.logQueries = {};
    queryParams.forEach((param) => {
      this.logQueries[param.refId] = {
        id: param.queryId,
        region: param.region,
        statsQuery: (param.statsGroups?.length ?? 0) > 0 ?? false,
      };
    });

    const dataFrames = increasingInterval({ startPeriod: 100, endPeriod: 1000, step: 300 }).pipe(
      concatMap((_) => this.makeLogActionRequest('GetQueryResults', queryParams, { skipCache: true })),
      repeat(),
      share()
    );

    const consecutiveFailedAttempts = dataFrames.pipe(
      scan(
        ({ failures, prevRecordsMatched }, frames) => {
          failures++;
          for (const frame of frames) {
            const recordsMatched = frame.meta?.stats?.find((stat) => stat.displayName === 'Records scanned')?.value!;
            if (recordsMatched > (prevRecordsMatched[frame.refId!] ?? 0)) {
              failures = 0;
            }
            prevRecordsMatched[frame.refId!] = recordsMatched;
          }

          return { failures, prevRecordsMatched };
        },
        { failures: 0, prevRecordsMatched: {} as Record<string, number> }
      ),
      map(({ failures }) => failures),
      share()
    );

    const queryResponse: Observable<DataQueryResponse> = zip(dataFrames, consecutiveFailedAttempts).pipe(
      tap(([dataFrames]) => {
        for (const frame of dataFrames) {
          if (
            [
              CloudWatchLogsQueryStatus.Complete,
              CloudWatchLogsQueryStatus.Cancelled,
              CloudWatchLogsQueryStatus.Failed,
            ].includes(frame.meta?.custom?.['Status']) &&
            this.logQueries.hasOwnProperty(frame.refId!)
          ) {
            delete this.logQueries[frame.refId!];
          }
        }
      }),
      map(([dataFrames, failedAttempts]) => {
        if (timeoutFunc()) {
          for (const frame of dataFrames) {
            set(frame, 'meta.custom.Status', CloudWatchLogsQueryStatus.Cancelled);
          }
        }

        return {
          data: dataFrames,
          key: 'test-key',
          state: dataFrames.every((dataFrame) =>
            [
              CloudWatchLogsQueryStatus.Complete,
              CloudWatchLogsQueryStatus.Cancelled,
              CloudWatchLogsQueryStatus.Failed,
            ].includes(dataFrame.meta?.custom?.['Status'])
          )
            ? LoadingState.Done
            : LoadingState.Loading,
          error: timeoutFunc()
            ? {
                message: `error: query timed out after ${failedAttempts} attempts`,
                type: DataQueryErrorType.Timeout,
              }
            : undefined,
        };
      }),
      takeWhile(({ state }) => state !== LoadingState.Error && state !== LoadingState.Done, true)
    );

    return withTeardown(queryResponse, () => this.stopQueries());
  }

  stopQueries() {
    if (Object.keys(this.logQueries).length > 0) {
      this.makeLogActionRequest(
        'StopQuery',
        Object.values(this.logQueries).map((logQuery) => ({ queryId: logQuery.id, region: logQuery.region })),
        {
          makeReplacements: false,
          skipCache: true,
        }
      ).pipe(
        finalize(() => {
          this.logQueries = {};
        })
      );
    }
  }

  async describeLogGroups(params: DescribeLogGroupsRequest): Promise<string[]> {
    const dataFrames = await lastValueFrom(this.makeLogActionRequest('DescribeLogGroups', [params]));

    const logGroupNames = dataFrames[0]?.fields[0]?.values.toArray() ?? [];
    return logGroupNames;
  }

  async getLogGroupFields(params: GetLogGroupFieldsRequest): Promise<GetLogGroupFieldsResponse> {
    const dataFrames = await lastValueFrom(this.makeLogActionRequest('GetLogGroupFields', [params]));

    const fieldNames = dataFrames[0].fields[0].values.toArray();
    const fieldPercentages = dataFrames[0].fields[1].values.toArray();
    const getLogGroupFieldsResponse = {
      logGroupFields: fieldNames.map((val, i) => ({ name: val, percent: fieldPercentages[i] })) ?? [],
    };

    return getLogGroupFieldsResponse;
  }

  getLogRowContext = async (
    row: LogRowModel,
    { limit = 10, direction = 'BACKWARD' }: RowContextOptions = {}
  ): Promise<{ data: DataFrame[] }> => {
    let logStreamField = null;
    let logField = null;

    for (const field of row.dataFrame.fields) {
      if (field.name === LOGSTREAM_IDENTIFIER_INTERNAL) {
        logStreamField = field;
        if (logField !== null) {
          break;
        }
      } else if (field.name === LOG_IDENTIFIER_INTERNAL) {
        logField = field;
        if (logStreamField !== null) {
          break;
        }
      }
    }

    const requestParams: GetLogEventsRequest = {
      limit,
      startFromHead: direction !== 'BACKWARD',
      logGroupName: parseLogGroupName(logField!.values.get(row.rowIndex)),
      logStreamName: logStreamField!.values.get(row.rowIndex),
    };

    if (direction === 'BACKWARD') {
      requestParams.endTime = row.timeEpochMs;
    } else {
      requestParams.startTime = row.timeEpochMs;
    }

    const dataFrames = await lastValueFrom(this.makeLogActionRequest('GetLogEvents', [requestParams]));

    return {
      data: dataFrames,
    };
  };

  getVariables() {
    return this.templateSrv.getVariables().map((v) => `$${v.name}`);
  }

  getPeriod(target: CloudWatchMetricsQuery, options: any) {
    let period = this.templateSrv.replace(target.period, options.scopedVars) as any;
    if (period && period.toLowerCase() !== 'auto') {
      if (/^\d+$/.test(period)) {
        period = parseInt(period, 10);
      } else {
        period = rangeUtil.intervalToSeconds(period);
      }

      if (period < 1) {
        period = 1;
      }
    }

    return period || '';
  }

  performTimeSeriesQuery(request: MetricRequest, { from, to }: TimeRange): Observable<any> {
    return this.awsRequest(DS_QUERY_ENDPOINT, request).pipe(
      map((res) => {
        const dataframes: DataFrame[] = toDataQueryResponse({ data: res }).data;
        if (!dataframes || dataframes.length <= 0) {
          return { data: [] };
        }

        const lastError = findLast(res.results, (v) => !!v.error);

        dataframes.forEach((frame) => {
          frame.fields.forEach((field) => {
            if (field.type === FieldType.time) {
              // field.config.interval is populated in order for Grafana to fill in null values at frame intervals
              field.config.interval = frame.meta?.custom?.period * 1000;
            }
          });
        });

        return {
          data: dataframes,
          error: lastError ? { message: lastError.error } : null,
        };
      }),
      catchError((err) => {
        const isFrameError = err.data.results;

        // Error is not frame specific
        if (!isFrameError && err.data && err.data.message === 'Metric request error' && err.data.error) {
          err.message = err.data.error;
          return throwError(() => err);
        }

        // The error is either for a specific frame or for all the frames
        const results: Array<{ error?: string }> = Object.values(err.data.results);
        const firstErrorResult = results.find((r) => r.error);
        if (firstErrorResult) {
          err.message = firstErrorResult.error;
        }

        if (results.some((r) => r.error && /^Throttling:.*/.test(r.error))) {
          const failedRedIds = Object.keys(err.data.results);
          const regionsAffected = Object.values(request.queries).reduce(
            (res: string[], { refId, region }) =>
              (refId && !failedRedIds.includes(refId)) || res.includes(region) ? res : [...res, region],
            []
          ) as string[];
          regionsAffected.forEach((region) => {
            const actualRegion = this.getActualRegion(region);
            if (actualRegion) {
              this.debouncedAlert(this.datasourceName, actualRegion);
            }
          });
        }

        return throwError(() => err);
      })
    );
  }

  doMetricResourceRequest(subtype: string, parameters?: any): Promise<Array<{ text: any; label: any; value: any }>> {
    return this.getResource(subtype, parameters);
  }

  makeLogActionRequest(
    subtype: LogAction,
    queryParams: CloudWatchLogsRequest[],
    options: {
      scopedVars?: ScopedVars;
      makeReplacements?: boolean;
      skipCache?: boolean;
    } = {
      makeReplacements: true,
      skipCache: false,
    }
  ): Observable<DataFrame[]> {
    const range = this.timeSrv.timeRange();

    const requestParams = {
      from: range.from.valueOf().toString(),
      to: range.to.valueOf().toString(),
      queries: queryParams.map((param: CloudWatchLogsRequest) => ({
        refId: (param as StartQueryRequest).refId || 'A',
        intervalMs: 1, // dummy
        maxDataPoints: 1, // dummy
        datasource: this.getRef(),
        type: 'logAction',
        subtype: subtype,
        ...param,
      })),
    };

    if (options.makeReplacements) {
      requestParams.queries.forEach((query: CloudWatchLogsRequest) => {
        const fieldsToReplace: Array<
          keyof (GetLogEventsRequest & StartQueryRequest & DescribeLogGroupsRequest & GetLogGroupFieldsRequest)
        > = ['queryString', 'logGroupNames', 'logGroupName', 'logGroupNamePrefix'];

        const anyQuery: any = query;
        for (const fieldName of fieldsToReplace) {
          if (query.hasOwnProperty(fieldName)) {
            if (Array.isArray(anyQuery[fieldName])) {
              anyQuery[fieldName] = anyQuery[fieldName].map((val: string) =>
                this.replace(val, options.scopedVars, true, fieldName)
              );
            } else {
              anyQuery[fieldName] = this.replace(anyQuery[fieldName], options.scopedVars, true, fieldName);
            }
          }
        }
        // TODO: seems to be some sort of bug that we don't really send region with all queries. This means
        //  if you select different than default region in editor you will get results for autocomplete from wrong
        //  region.
        if (anyQuery.region) {
          anyQuery.region = this.replace(anyQuery.region, options.scopedVars, true, 'region');
          anyQuery.region = this.getActualRegion(anyQuery.region);
        }
      });
    }

    const resultsToDataFrames = (val: any): DataFrame[] => toDataQueryResponse(val).data || [];
    let headers = {};
    if (options.skipCache) {
      headers = {
        'X-Cache-Skip': true,
      };
    }

    return this.awsRequest(DS_QUERY_ENDPOINT, requestParams, headers).pipe(
      map((response) => resultsToDataFrames({ data: response })),
      catchError((err: FetchError) => {
        if (err.status === 400) {
          throw err;
        }

        if (err.data?.error) {
          throw err.data.error;
        } else if (err.data?.message) {
          // In PROD we do not supply .error
          throw err.data.message;
        }

        throw err;
      })
    );
  }

  getRegions(): Promise<Array<{ label: string; value: string; text: string }>> {
    return this.doMetricResourceRequest('regions').then((regions: any) => [
      { label: 'default', value: 'default', text: 'default' },
      ...regions,
    ]);
  }

  getNamespaces() {
    return this.doMetricResourceRequest('namespaces');
  }

  async getMetrics(namespace: string | undefined, region?: string) {
    if (!namespace) {
      return [];
    }

    return this.doMetricResourceRequest('metrics', {
      region: this.templateSrv.replace(this.getActualRegion(region)),
      namespace: this.templateSrv.replace(namespace),
    });
  }

  async getAllMetrics(region: string): Promise<Array<{ metricName: string; namespace: string }>> {
    const values = await this.doMetricResourceRequest('all-metrics', {
      region: this.templateSrv.replace(this.getActualRegion(region)),
    });

    return values.map((v) => ({ metricName: v.value, namespace: v.text }));
  }

  async getDimensionKeys(
    namespace: string | undefined,
    region: string,
    dimensionFilters: Dimensions = {},
    metricName = ''
  ) {
    if (!namespace) {
      return [];
    }

    return this.doMetricResourceRequest('dimension-keys', {
      region: this.templateSrv.replace(this.getActualRegion(region)),
      namespace: this.templateSrv.replace(namespace),
      dimensionFilters: JSON.stringify(this.convertDimensionFormat(dimensionFilters, {})),
      metricName,
    });
  }

  async getDimensionValues(
    region: string,
    namespace: string | undefined,
    metricName: string | undefined,
    dimensionKey: string,
    filterDimensions: {}
  ) {
    if (!namespace || !metricName) {
      return [];
    }

    const values = await this.doMetricResourceRequest('dimension-values', {
      region: this.templateSrv.replace(this.getActualRegion(region)),
      namespace: this.templateSrv.replace(namespace),
      metricName: this.templateSrv.replace(metricName.trim()),
      dimensionKey: this.templateSrv.replace(dimensionKey),
      dimensions: JSON.stringify(this.convertDimensionFormat(filterDimensions, {})),
    });

    return values;
  }

  getEbsVolumeIds(region: string, instanceId: string) {
    return this.doMetricResourceRequest('ebs-volume-ids', {
      region: this.templateSrv.replace(this.getActualRegion(region)),
      instanceId: this.templateSrv.replace(instanceId),
    });
  }

  getEc2InstanceAttribute(region: string, attributeName: string, filters: any) {
    return this.doMetricResourceRequest('ec2-instance-attribute', {
      region: this.templateSrv.replace(this.getActualRegion(region)),
      attributeName: this.templateSrv.replace(attributeName),
      filters: JSON.stringify(filters),
    });
  }

  getResourceARNs(region: string, resourceType: string, tags: any) {
    return this.doMetricResourceRequest('resource-arns', {
      region: this.templateSrv.replace(this.getActualRegion(region)),
      resourceType: this.templateSrv.replace(resourceType),
      tags: JSON.stringify(tags),
    });
  }

  async metricFindQuery(query: string) {
    let region;
    let namespace;
    let metricName;
    let filterJson;

    const regionQuery = query.match(/^regions\(\)/);
    if (regionQuery) {
      return this.getRegions();
    }

    const namespaceQuery = query.match(/^namespaces\(\)/);
    if (namespaceQuery) {
      return this.getNamespaces();
    }

    const metricNameQuery = query.match(/^metrics\(([^\)]+?)(,\s?([^,]+?))?\)/);
    if (metricNameQuery) {
      namespace = metricNameQuery[1];
      region = metricNameQuery[3];
      return this.getMetrics(namespace, region);
    }

    const dimensionKeysQuery = query.match(/^dimension_keys\(([^\)]+?)(,\s?([^,]+?))?\)/);
    if (dimensionKeysQuery) {
      namespace = dimensionKeysQuery[1];
      region = dimensionKeysQuery[3];
      return this.getDimensionKeys(namespace, region);
    }

    const dimensionValuesQuery = query.match(
      /^dimension_values\(([^,]+?),\s?([^,]+?),\s?([^,]+?),\s?([^,]+?)(,\s?(.+))?\)/
    );
    if (dimensionValuesQuery) {
      region = dimensionValuesQuery[1];
      namespace = dimensionValuesQuery[2];
      metricName = dimensionValuesQuery[3];
      const dimensionKey = dimensionValuesQuery[4];
      filterJson = {};
      if (dimensionValuesQuery[6]) {
        filterJson = JSON.parse(this.templateSrv.replace(dimensionValuesQuery[6]));
      }

      return this.getDimensionValues(region, namespace, metricName, dimensionKey, filterJson);
    }

    const ebsVolumeIdsQuery = query.match(/^ebs_volume_ids\(([^,]+?),\s?([^,]+?)\)/);
    if (ebsVolumeIdsQuery) {
      region = ebsVolumeIdsQuery[1];
      const instanceId = ebsVolumeIdsQuery[2];
      return this.getEbsVolumeIds(region, instanceId);
    }

    const ec2InstanceAttributeQuery = query.match(/^ec2_instance_attribute\(([^,]+?),\s?([^,]+?),\s?(.+?)\)/);
    if (ec2InstanceAttributeQuery) {
      region = ec2InstanceAttributeQuery[1];
      const targetAttributeName = ec2InstanceAttributeQuery[2];
      filterJson = JSON.parse(this.templateSrv.replace(ec2InstanceAttributeQuery[3]));
      return this.getEc2InstanceAttribute(region, targetAttributeName, filterJson);
    }

    const resourceARNsQuery = query.match(/^resource_arns\(([^,]+?),\s?([^,]+?),\s?(.+?)\)/);
    if (resourceARNsQuery) {
      region = resourceARNsQuery[1];
      const resourceType = resourceARNsQuery[2];
      const tagsJSON = JSON.parse(this.templateSrv.replace(resourceARNsQuery[3]));
      return this.getResourceARNs(region, resourceType, tagsJSON);
    }

    const statsQuery = query.match(/^statistics\(\)/);
    if (statsQuery) {
      return this.standardStatistics.map((s: string) => ({ value: s, label: s, text: s }));
    }

    return Promise.resolve([]);
  }

  annotationQuery(options: any) {
    const annotation = options.annotation;
    const statistic = this.templateSrv.replace(annotation.statistic);
    const defaultPeriod = annotation.prefixMatching ? '' : '300';
    let period = annotation.period || defaultPeriod;
    period = parseInt(period, 10);
    const parameters = {
      prefixMatching: annotation.prefixMatching,
      region: this.templateSrv.replace(this.getActualRegion(annotation.region)),
      namespace: this.templateSrv.replace(annotation.namespace),
      metricName: this.templateSrv.replace(annotation.metricName),
      dimensions: this.convertDimensionFormat(annotation.dimensions, {}),
      statistic: statistic,
      period: period,
      actionPrefix: annotation.actionPrefix || '',
      alarmNamePrefix: annotation.alarmNamePrefix || '',
    };

    return lastValueFrom(
      this.awsRequest(DS_QUERY_ENDPOINT, {
        from: options.range.from.valueOf().toString(),
        to: options.range.to.valueOf().toString(),
        queries: [
          {
            refId: 'annotationQuery',
            datasource: this.getRef(),
            type: 'annotationQuery',
            ...parameters,
          },
        ],
      }).pipe(
        map((r) => {
          const frames = toDataQueryResponse({ data: r }).data as DataFrame[];
          const table = toLegacyResponseData(frames[0]) as TableData;
          return table.rows.map((v) => ({
            annotation: annotation,
            time: Date.parse(v[0]),
            title: v[1],
            tags: [v[2]],
            text: v[3],
          }));
        })
      )
    );
  }

  targetContainsTemplate(target: any) {
    return (
      this.templateSrv.containsTemplate(target.region) ||
      this.templateSrv.containsTemplate(target.namespace) ||
      this.templateSrv.containsTemplate(target.metricName) ||
      this.templateSrv.containsTemplate(target.expression!) ||
      target.logGroupNames?.some((logGroup: string) => this.templateSrv.containsTemplate(logGroup)) ||
      find(target.dimensions, (v, k) => this.templateSrv.containsTemplate(k) || this.templateSrv.containsTemplate(v))
    );
  }

<<<<<<< HEAD
  async testDatasource() {
    // use billing metrics for test
    const region = this.defaultRegion;
    const namespace = 'AWS/Billing';
    const metricName = 'EstimatedCharges';
    const dimensions = {};

    let queryTypes: string[] = [];
    const statuses = [];
    try {
      await this.getDimensionValues(region ?? '', namespace, metricName, 'ServiceName', dimensions);
      queryTypes.push('metrics');
    } catch (error) {
      console.log('metrics!!', error);
      statuses.push(error.message); // TODO: return the aws response info (access denied, etc) from the backend
    }

    try {
      // TODO: find a good logs permission query
      throw new Error('some error');
      queryTypes.push('logs');
    } catch (error) {
      statuses.push(error.message);
    }

    if (queryTypes.length) {
      return {
        status: 'success',
        message: `Test successful for ${queryTypes.join(' and ')}`,
      };
    }

    return {
      status: 'error',
      message: statuses.join(', '),
      details: 'Health check failed',
    };
  }

=======
>>>>>>> f530775e
  awsRequest(url: string, data: MetricRequest, headers: Record<string, any> = {}): Observable<TSDBResponse> {
    const options = {
      method: 'POST',
      url,
      data,
      headers,
    };

    return getBackendSrv()
      .fetch<TSDBResponse>(options)
      .pipe(map((result) => result.data));
  }

  getDefaultRegion() {
    return this.defaultRegion;
  }

  getActualRegion(region?: string) {
    if (region === 'default' || region === undefined || region === '') {
      return this.getDefaultRegion();
    }
    return region;
  }

  showContextToggle() {
    return true;
  }

  convertToCloudWatchTime(date: any, roundUp: any) {
    if (isString(date)) {
      date = dateMath.parse(date, roundUp);
    }
    return Math.round(date.valueOf() / 1000);
  }

  convertDimensionFormat(dimensions: Dimensions, scopedVars: ScopedVars) {
    return Object.entries(dimensions).reduce((result, [key, value]) => {
      key = this.replace(key, scopedVars, true, 'dimension keys');

      if (Array.isArray(value)) {
        return { ...result, [key]: value };
      }

      if (!value) {
        return { ...result, [key]: null };
      }

      const valueVar = this.templateSrv
        .getVariables()
        .find(({ name }) => name === this.templateSrv.getVariableName(value));
      if (valueVar) {
        if ((valueVar as unknown as VariableWithMultiSupport).multi) {
          const values = this.templateSrv.replace(value, scopedVars, 'pipe').split('|');
          return { ...result, [key]: values };
        }
        return { ...result, [key]: [this.templateSrv.replace(value, scopedVars)] };
      }

      return { ...result, [key]: [value] };
    }, {});
  }

  replace(
    target?: string,
    scopedVars?: ScopedVars,
    displayErrorIfIsMultiTemplateVariable?: boolean,
    fieldName?: string
  ) {
    if (displayErrorIfIsMultiTemplateVariable && !!target) {
      const variable = this.templateSrv
        .getVariables()
        .find(({ name }) => name === this.templateSrv.getVariableName(target));
      if (variable && (variable as unknown as VariableWithMultiSupport).multi) {
        this.debouncedCustomAlert(
          'CloudWatch templating error',
          `Multi template variables are not supported for ${fieldName || target}`
        );
      }
    }

    return this.templateSrv.replace(target, scopedVars);
  }

  getQueryDisplayText(query: CloudWatchQuery) {
    if (query.queryMode === 'Logs') {
      return query.expression ?? '';
    } else {
      return JSON.stringify(query);
    }
  }

  getTargetsByQueryMode = (targets: CloudWatchQuery[]) => {
    const logQueries: CloudWatchLogsQuery[] = [];
    const metricsQueries: CloudWatchMetricsQuery[] = [];

    targets.forEach((query) => {
      const mode = query.queryMode ?? 'Metrics';
      if (mode === 'Logs') {
        logQueries.push(query as CloudWatchLogsQuery);
      } else {
        metricsQueries.push(query as CloudWatchMetricsQuery);
      }
    });

    return {
      logQueries,
      metricsQueries,
    };
  };

  interpolateVariablesInQueries(queries: CloudWatchQuery[], scopedVars: ScopedVars): CloudWatchQuery[] {
    if (!queries.length) {
      return queries;
    }

    return queries.map((query) => ({
      ...query,
      region: this.getActualRegion(this.replace(query.region, scopedVars)),
      expression: this.replace(query.expression, scopedVars),

      ...(!isCloudWatchLogsQuery(query) && this.interpolateMetricsQueryVariables(query, scopedVars)),
    }));
  }

  interpolateMetricsQueryVariables(
    query: CloudWatchMetricsQuery,
    scopedVars: ScopedVars
  ): Pick<CloudWatchMetricsQuery, 'alias' | 'metricName' | 'namespace' | 'period' | 'dimensions' | 'sqlExpression'> {
    return {
      alias: this.replace(query.alias, scopedVars),
      metricName: this.replace(query.metricName, scopedVars),
      namespace: this.replace(query.namespace, scopedVars),
      period: this.replace(query.period, scopedVars),
      sqlExpression: this.replace(query.sqlExpression, scopedVars),
      dimensions: Object.entries(query.dimensions ?? {}).reduce((prev, [key, value]) => {
        if (Array.isArray(value)) {
          return { ...prev, [key]: value };
        }

        return { ...prev, [this.replace(key, scopedVars)]: this.replace(value, scopedVars) };
      }, {}),
    };
  }
}

function withTeardown<T = any>(observable: Observable<T>, onUnsubscribe: () => void): Observable<T> {
  return new Observable<T>((subscriber) => {
    const innerSub = observable.subscribe({
      next: (val) => subscriber.next(val),
      error: (err) => subscriber.next(err),
      complete: () => subscriber.complete(),
    });

    return () => {
      innerSub.unsubscribe();
      onUnsubscribe();
    };
  });
}

function parseLogGroupName(logIdentifier: string): string {
  const colonIndex = logIdentifier.lastIndexOf(':');
  return logIdentifier.substr(colonIndex + 1);
}<|MERGE_RESOLUTION|>--- conflicted
+++ resolved
@@ -1,3 +1,9 @@
+import React from 'react';
+import { cloneDeep, find, findLast, isEmpty, isString, set } from 'lodash';
+import { from, lastValueFrom, merge, Observable, of, throwError, zip } from 'rxjs';
+import { catchError, concatMap, finalize, map, mergeMap, repeat, scan, share, takeWhile, tap } from 'rxjs/operators';
+import { DataSourceWithBackend, FetchError, getBackendSrv, toDataQueryResponse } from '@grafana/runtime';
+import { RowContextOptions } from '@grafana/ui/src/components/Logs/LogRowContextProvider';
 import {
   DataFrame,
   DataQueryError,
@@ -16,55 +22,43 @@
   TimeRange,
   toLegacyResponseData,
 } from '@grafana/data';
-import { DataSourceWithBackend, FetchError, getBackendSrv, toDataQueryResponse } from '@grafana/runtime';
-import { RowContextOptions } from '@grafana/ui/src/components/Logs/LogRowContextProvider';
+
 import { notifyApp } from 'app/core/actions';
 import { createErrorNotification } from 'app/core/copy/appNotification';
+import { AppNotificationTimeout } from 'app/types';
+import { store } from 'app/store/store';
+import { getTemplateSrv, TemplateSrv } from 'app/features/templating/template_srv';
 import { getTimeSrv, TimeSrv } from 'app/features/dashboard/services/TimeSrv';
-import { getTemplateSrv, TemplateSrv } from 'app/features/templating/template_srv';
-import { VariableWithMultiSupport } from 'app/features/variables/types';
-import { store } from 'app/store/store';
-import { AppNotificationTimeout } from 'app/types';
-import { cloneDeep, find, findLast, isEmpty, isString, set } from 'lodash';
-import React from 'react';
-import { from, lastValueFrom, merge, Observable, of, throwError, zip } from 'rxjs';
-import { catchError, concatMap, finalize, map, mergeMap, repeat, scan, share, takeWhile, tap } from 'rxjs/operators';
-
-import { SQLCompletionItemProvider } from './cloudwatch-sql/completion/CompletionItemProvider';
 import { ThrottlingErrorMessage } from './components/ThrottlingErrorMessage';
-import { CloudWatchLanguageProvider } from './language_provider';
 import memoizedDebounce from './memoizedDebounce';
-import { MetricMathCompletionItemProvider } from './metric-math/completion/CompletionItemProvider';
 import {
+  MetricEditorMode,
   CloudWatchJsonData,
   CloudWatchLogsQuery,
   CloudWatchLogsQueryStatus,
-  CloudWatchLogsRequest,
   CloudWatchMetricsQuery,
   CloudWatchQuery,
   DescribeLogGroupsRequest,
-  Dimensions,
   GetLogEventsRequest,
   GetLogGroupFieldsRequest,
   GetLogGroupFieldsResponse,
   isCloudWatchLogsQuery,
   LogAction,
-  MetricEditorMode,
+  MetricQueryType,
   MetricQuery,
-  MetricQueryType,
   MetricRequest,
   StartQueryRequest,
   TSDBResponse,
+  Dimensions,
+  CloudWatchLogsRequest,
 } from './types';
-<<<<<<< HEAD
 import { CloudWatchLanguageProvider } from './language_provider';
 import { VariableWithMultiSupport } from 'app/features/variables/types';
 import { increasingInterval } from './utils/rxjs/increasingInterval';
-=======
->>>>>>> f530775e
 import { addDataLinksToLogsResponse } from './utils/datalinks';
 import { runWithRetry } from './utils/logsRetry';
-import { increasingInterval } from './utils/rxjs/increasingInterval';
+import { SQLCompletionItemProvider } from './cloudwatch-sql/completion/CompletionItemProvider';
+import { MetricMathCompletionItemProvider } from './metric-math/completion/CompletionItemProvider';
 
 const DS_QUERY_ENDPOINT = '/api/ds/query';
 
@@ -875,48 +869,6 @@
     );
   }
 
-<<<<<<< HEAD
-  async testDatasource() {
-    // use billing metrics for test
-    const region = this.defaultRegion;
-    const namespace = 'AWS/Billing';
-    const metricName = 'EstimatedCharges';
-    const dimensions = {};
-
-    let queryTypes: string[] = [];
-    const statuses = [];
-    try {
-      await this.getDimensionValues(region ?? '', namespace, metricName, 'ServiceName', dimensions);
-      queryTypes.push('metrics');
-    } catch (error) {
-      console.log('metrics!!', error);
-      statuses.push(error.message); // TODO: return the aws response info (access denied, etc) from the backend
-    }
-
-    try {
-      // TODO: find a good logs permission query
-      throw new Error('some error');
-      queryTypes.push('logs');
-    } catch (error) {
-      statuses.push(error.message);
-    }
-
-    if (queryTypes.length) {
-      return {
-        status: 'success',
-        message: `Test successful for ${queryTypes.join(' and ')}`,
-      };
-    }
-
-    return {
-      status: 'error',
-      message: statuses.join(', '),
-      details: 'Health check failed',
-    };
-  }
-
-=======
->>>>>>> f530775e
   awsRequest(url: string, data: MetricRequest, headers: Record<string, any> = {}): Observable<TSDBResponse> {
     const options = {
       method: 'POST',
