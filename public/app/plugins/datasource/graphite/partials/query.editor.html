<query-editor-row query-ctrl="ctrl" has-text-edit-mode="true">

  <div class="gf-form" ng-show="ctrl.target.textEditor">
    <input type="text" class="gf-form-input" ng-model="ctrl.target.target" spellcheck="false" ng-blur="ctrl.targetTextChanged()"></input>
  </div>

  <div ng-hide="ctrl.target.textEditor">
<<<<<<< HEAD
		<div class="gf-form-inline">
      <div class="gf-form" ng-if="ctrl.seriesByTagUsed">
        <label class="gf-form-label query-keyword">seriesByTag</label>
      </div>

      <div ng-repeat="tag in ctrl.tags" class="gf-form">
        <gf-form-dropdown model="tag.key" lookup-text="false" allow-custom="false" label-mode="true" css-class="query-segment-key"
          get-options="ctrl.getTags()"
=======
    <div class="gf-form-inline" ng-if="ctrl.queryModel.seriesByTagUsed">
      <div class="gf-form">
        <label class="gf-form-label width-6 query-keyword">Tags</label>
      </div>

      <div ng-repeat="tag in ctrl.queryModel.tags" class="gf-form">
        <gf-form-dropdown model="tag.key" lookup-text="false" allow-custom="false" label-mode="true" css-class="query-segment-key"
          get-options="ctrl.getTags($index, $query)"
>>>>>>> ac2e72f2
          on-change="ctrl.tagChanged(tag, $index)">
        </gf-form-dropdown>
        <gf-form-dropdown model="tag.operator" lookup-text="false" allow-custom="false" label-mode="true" css-class="query-segment-operator"
          get-options="ctrl.getTagOperators()"
          on-change="ctrl.tagChanged(tag, $index)">
        </gf-form-dropdown>
        <gf-form-dropdown model="tag.value" lookup-text="false" allow-custom="false" label-mode="true" css-class="query-segment-value"
<<<<<<< HEAD
          get-options="ctrl.getTagValues(tag)"
=======
          get-options="ctrl.getTagValues(tag, $index, $query)"
>>>>>>> ac2e72f2
          on-change="ctrl.tagChanged(tag, $index)">
        </gf-form-dropdown>
        <label class="gf-form-label query-keyword" ng-if="ctrl.showDelimiter($index)">,</label>
      </div>
<<<<<<< HEAD
      <div ng-if="ctrl.seriesByTagUsed" ng-repeat="segment in ctrl.addTagSegments" role="menuitem" class="gf-form">
=======
      <div ng-if="ctrl.queryModel.seriesByTagUsed" ng-repeat="segment in ctrl.addTagSegments" role="menuitem" class="gf-form">
>>>>>>> ac2e72f2
        <metric-segment segment="segment"
          get-options="ctrl.getTagsAsSegments()"
          on-change="ctrl.addNewTag(segment)">
        </metric-segment>
      </div>
<<<<<<< HEAD
=======
      <div class="gf-form gf-form--grow">
        <div class="gf-form-label gf-form-label--grow"></div>
      </div>
    </div>

    <div class="gf-form-inline">
      <div class="gf-form" ng-if="ctrl.queryModel.seriesByTagUsed">
        <label class="gf-form-label width-6 query-keyword">Functions</label>
      </div>
>>>>>>> ac2e72f2

      <div ng-repeat="segment in ctrl.segments" role="menuitem" class="gf-form">
        <metric-segment segment="segment" get-options="ctrl.getAltSegments($index)" on-change="ctrl.segmentValueChanged(segment, $index)"></metric-segment>
      </div>

<<<<<<< HEAD
      <div ng-repeat="func in ctrl.functions" class="gf-form">
        <span graphite-func-editor class="gf-form-label query-part" ng-hide="ctrl.getSeriesByTagFuncIndex() === $index"></span>
=======
      <div ng-repeat="func in ctrl.queryModel.functions" class="gf-form">
        <span graphite-func-editor class="gf-form-label query-part" ng-hide="func.hidden"></span>
>>>>>>> ac2e72f2
      </div>

      <div class="gf-form dropdown">
        <span graphite-add-func></span>
      </div>

      <div class="gf-form gf-form--grow">
        <div class="gf-form-label gf-form-label--grow"></div>
      </div>
    </div>
  </div>

</query-editor-row><|MERGE_RESOLUTION|>--- conflicted
+++ resolved
@@ -5,16 +5,6 @@
   </div>
 
   <div ng-hide="ctrl.target.textEditor">
-<<<<<<< HEAD
-		<div class="gf-form-inline">
-      <div class="gf-form" ng-if="ctrl.seriesByTagUsed">
-        <label class="gf-form-label query-keyword">seriesByTag</label>
-      </div>
-
-      <div ng-repeat="tag in ctrl.tags" class="gf-form">
-        <gf-form-dropdown model="tag.key" lookup-text="false" allow-custom="false" label-mode="true" css-class="query-segment-key"
-          get-options="ctrl.getTags()"
-=======
     <div class="gf-form-inline" ng-if="ctrl.queryModel.seriesByTagUsed">
       <div class="gf-form">
         <label class="gf-form-label width-6 query-keyword">Tags</label>
@@ -23,7 +13,6 @@
       <div ng-repeat="tag in ctrl.queryModel.tags" class="gf-form">
         <gf-form-dropdown model="tag.key" lookup-text="false" allow-custom="false" label-mode="true" css-class="query-segment-key"
           get-options="ctrl.getTags($index, $query)"
->>>>>>> ac2e72f2
           on-change="ctrl.tagChanged(tag, $index)">
         </gf-form-dropdown>
         <gf-form-dropdown model="tag.operator" lookup-text="false" allow-custom="false" label-mode="true" css-class="query-segment-operator"
@@ -31,27 +20,17 @@
           on-change="ctrl.tagChanged(tag, $index)">
         </gf-form-dropdown>
         <gf-form-dropdown model="tag.value" lookup-text="false" allow-custom="false" label-mode="true" css-class="query-segment-value"
-<<<<<<< HEAD
-          get-options="ctrl.getTagValues(tag)"
-=======
           get-options="ctrl.getTagValues(tag, $index, $query)"
->>>>>>> ac2e72f2
           on-change="ctrl.tagChanged(tag, $index)">
         </gf-form-dropdown>
         <label class="gf-form-label query-keyword" ng-if="ctrl.showDelimiter($index)">,</label>
       </div>
-<<<<<<< HEAD
-      <div ng-if="ctrl.seriesByTagUsed" ng-repeat="segment in ctrl.addTagSegments" role="menuitem" class="gf-form">
-=======
       <div ng-if="ctrl.queryModel.seriesByTagUsed" ng-repeat="segment in ctrl.addTagSegments" role="menuitem" class="gf-form">
->>>>>>> ac2e72f2
         <metric-segment segment="segment"
           get-options="ctrl.getTagsAsSegments()"
           on-change="ctrl.addNewTag(segment)">
         </metric-segment>
       </div>
-<<<<<<< HEAD
-=======
       <div class="gf-form gf-form--grow">
         <div class="gf-form-label gf-form-label--grow"></div>
       </div>
@@ -61,19 +40,13 @@
       <div class="gf-form" ng-if="ctrl.queryModel.seriesByTagUsed">
         <label class="gf-form-label width-6 query-keyword">Functions</label>
       </div>
->>>>>>> ac2e72f2
 
       <div ng-repeat="segment in ctrl.segments" role="menuitem" class="gf-form">
         <metric-segment segment="segment" get-options="ctrl.getAltSegments($index)" on-change="ctrl.segmentValueChanged(segment, $index)"></metric-segment>
       </div>
 
-<<<<<<< HEAD
-      <div ng-repeat="func in ctrl.functions" class="gf-form">
-        <span graphite-func-editor class="gf-form-label query-part" ng-hide="ctrl.getSeriesByTagFuncIndex() === $index"></span>
-=======
       <div ng-repeat="func in ctrl.queryModel.functions" class="gf-form">
         <span graphite-func-editor class="gf-form-label query-part" ng-hide="func.hidden"></span>
->>>>>>> ac2e72f2
       </div>
 
       <div class="gf-form dropdown">
