--- conflicted
+++ resolved
@@ -34,17 +34,12 @@
     <div class="gf-form-select-wrapper max-width-15 gf-form-select-wrapper--has-help-icon">
       <select class="gf-form-input" ng-model="ctrl.current.jsonData.sslmode"
         ng-options="mode for mode in ['disable', 'require', 'verify-ca', 'verify-full']"
-<<<<<<< HEAD
-	  ng-init="ctrl.current.jsonData.sslmode" ng-change="ctrl.tlsModeMapping()"></select>
-=======
-        ng-init="ctrl.current.jsonData.sslmode"></select>
->>>>>>> 7126a919
+        ng-init="ctrl.current.jsonData.sslmode" ng-change="ctrl.tlsModeMapping()"></select>
       <info-popover mode="right-absolute">
         This option determines whether or with what priority a secure TLS/SSL TCP/IP connection will be negotiated with the server.
       </info-popover>
     </div>
   </div>
-<<<<<<< HEAD
 
   <div class="gf-form" ng-if="ctrl.current.jsonData.sslmode != 'disable'">
     <label class="gf-form-label width-10">TLS/SSL Configuration Method</label>
@@ -94,34 +89,6 @@
 		Be sure that the file is <i>only</i> readable by the user executing the grafana process.
 		</info-popover>
 	</div>
-=======
-  <div class="gf-form max-width-30" ng-if="ctrl.current.jsonData.sslmode != 'disable'">
-    <span class="gf-form-label width-10">TLS/SSL Root Certificate</span>
-    <input type="text" class="gf-form-input gf-form-input--has-help-icon"
-      ng-model='ctrl.current.jsonData.sslRootCertFile' placeholder="TLS/SSL root cert file"></input>
-    <info-popover mode="right-absolute">
-      If the selected TLS/SSL mode requires a server root certificate, provide the path to the file here.
-      Be sure that the file is readable by the user executing the grafana process.
-    </info-popover>
-  </div>
-  <div class="gf-form max-width-30" ng-if="ctrl.current.jsonData.sslmode != 'disable'">
-    <span class="gf-form-label width-10">TLS/SSL Client Certificate</span>
-    <input type="text" class="gf-form-input gf-form-input--has-help-icon" ng-model='ctrl.current.jsonData.sslCertFile'
-    placeholder="TLS/SSL client cert file"></input>
-    <info-popover mode="right-absolute">
-      To authenticate with an TLS/SSL client certificate, provide the path to the file here.
-      Be sure that the file is readable by the user executing the grafana process.
-    </info-popover>
-  </div>
-  <div class="gf-form max-width-30" ng-if="ctrl.current.jsonData.sslmode != 'disable'">
-    <span class="gf-form-label width-10">TLS/SSL Client Key</span>
-    <input type="text" class="gf-form-input gf-form-input--has-help-icon" ng-model='ctrl.current.jsonData.sslKeyFile'
-    placeholder="TLS/SSL client key file"></input>
-    <info-popover mode="right-absolute">
-      To authenticate with a client TLS/SSL certificate, provide the path to the corresponding key file here.
-      Be sure that the file is <i>only</i> readable by the user executing the grafana process.
-    </info-popover>
->>>>>>> 7126a919
   </div>
   <datasource-tls-auth-settings current="ctrl.current"
   ng-if="ctrl.current.jsonData.sslmode != 'disable' && ctrl.current.jsonData.tlsConfigurationMethod === 'file-content'">
