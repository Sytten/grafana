--- conflicted
+++ resolved
@@ -1,41 +1,27 @@
 import { VizOrientation, SelectOptionItem } from '@grafana/ui';
+import { SingleStatBaseOptions } from '../singlestat2/types';
 
-<<<<<<< HEAD
-export interface BarGaugeOptions {
+export interface BarGaugeOptions extends SingleStatBaseOptions {
   minValue: number;
   maxValue: number;
-  orientation: VizOrientation;
-  valueOptions: SingleStatValueOptions;
-  valueMappings: ValueMapping[];
-  thresholds: Threshold[];
   displayMode: 'basic' | 'lcd' | 'gradient';
 }
-=======
-import { SingleStatBaseOptions } from '../singlestat2/types';
->>>>>>> d9db457b
+
+export const displayModes: SelectOptionItem[] = [
+  { value: 'gradient', label: 'Gradient' },
+  { value: 'lcd', label: 'Retro LCD' },
+  { value: 'basic', label: 'Basic' },
+];
 
 export const orientationOptions: SelectOptionItem[] = [
   { value: VizOrientation.Horizontal, label: 'Horizontal' },
   { value: VizOrientation.Vertical, label: 'Vertical' },
 ];
 
-<<<<<<< HEAD
-export const displayModes: SelectOptionItem[] = [
-  { value: 'gradient', label: 'Gradient' },
-  { value: 'lcd', label: 'Retro LCD' },
-  { value: 'basic', label: 'Basic' },
-];
-=======
-export interface BarGaugeOptions extends SingleStatBaseOptions {
-  minValue: number;
-  maxValue: number;
-}
->>>>>>> d9db457b
-
 export const defaults: BarGaugeOptions = {
   minValue: 0,
   maxValue: 100,
-  displayMode: 'basic',
+  displayMode: 'lcd',
   orientation: VizOrientation.Horizontal,
   valueOptions: {
     unit: 'none',
